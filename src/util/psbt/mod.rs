// Rust Bitcoin Library
// Written by
//   The Rust Bitcoin developers
//
// To the extent possible under law, the author(s) have dedicated all
// copyright and related and neighboring rights to this software to
// the public domain worldwide. This software is distributed without
// any warranty.
//
// You should have received a copy of the CC0 Public Domain Dedication
// along with this software.
// If not, see <http://creativecommons.org/publicdomain/zero/1.0/>.
//

//! # Partially Signed Transactions
//!
//! Implementation of BIP174 Partially Signed Bitcoin Transaction Format as
//! defined at https://github.com/bitcoin/bips/blob/master/bip-0174.mediawiki
//! except we define PSBTs containing non-standard SigHash types as invalid.

use blockdata::script::Script;
use blockdata::transaction::Transaction;
use consensus::{encode, Encodable, Decodable};

use std::io;

mod error;
pub use self::error::Error;

pub mod raw;

#[macro_use]
mod macros;

pub mod serialize;

mod map;
pub use self::map::{Map, Global, Input, Output};

/// A Partially Signed Transaction.
#[derive(Debug, Clone, PartialEq)]
pub struct PartiallySignedTransaction {
    /// The key-value pairs for all global data.
    pub global: Global,
    /// The corresponding key-value map for each input in the unsigned
    /// transaction.
    pub inputs: Vec<Input>,
    /// The corresponding key-value map for each output in the unsigned
    /// transaction.
    pub outputs: Vec<Output>,
}

impl PartiallySignedTransaction {
    /// Create a PartiallySignedTransaction from an unsigned transaction, error
    /// if not unsigned
    pub fn from_unsigned_tx(tx: Transaction) -> Result<Self, self::Error> {
        Ok(PartiallySignedTransaction {
            inputs: vec![Default::default(); tx.input.len()],
            outputs: vec![Default::default(); tx.output.len()],
            global: Global::from_unsigned_tx(tx)?,
        })
    }

    /// Extract the Transaction from a PartiallySignedTransaction by filling in
    /// the available signature information in place.
    pub fn extract_tx(self) -> Transaction {
        let mut tx: Transaction = self.global.unsigned_tx;

        for (vin, psbtin) in tx.input.iter_mut().zip(self.inputs.into_iter()) {
            vin.script_sig = psbtin.final_script_sig.unwrap_or_else(|| Script::new());
            vin.witness.script_witness = psbtin.final_script_witness.unwrap_or_else(|| Vec::new());
        }

        tx
    }

    /// Attempt to merge with another `PartiallySignedTransaction`.
    pub fn merge(&mut self, other: Self) -> Result<(), self::Error> {
        self.global.merge(other.global)?;

        for (self_input, other_input) in self.inputs.iter_mut().zip(other.inputs.into_iter()) {
            self_input.merge(other_input)?;
        }

        for (self_output, other_output) in self.outputs.iter_mut().zip(other.outputs.into_iter()) {
            self_output.merge(other_output)?;
        }

        Ok(())
    }
}

impl Encodable for PartiallySignedTransaction {
    fn consensus_encode<S: io::Write>(
        &self,
        mut s: S,
    ) -> Result<usize, encode::Error> {
        let mut len = 0;
        len += b"psbt".consensus_encode(&mut s)?;

        len += 0xff_u8.consensus_encode(&mut s)?;

        len += self.global.consensus_encode(&mut s)?;

        for i in &self.inputs {
            len += i.consensus_encode(&mut s)?;
        }

        for i in &self.outputs {
            len += i.consensus_encode(&mut s)?;
        }

        Ok(len)
    }
}

impl Decodable for PartiallySignedTransaction {
    fn consensus_decode<D: io::Read>(mut d: D) -> Result<Self, encode::Error> {
        let magic: [u8; 4] = Decodable::consensus_decode(&mut d)?;

        if *b"psbt" != magic {
            return Err(Error::InvalidMagic.into());
        }

        if 0xff_u8 != u8::consensus_decode(&mut d)? {
            return Err(Error::InvalidSeparator.into());
        }

        let global: Global = Decodable::consensus_decode(&mut d)?;

        let inputs: Vec<Input> = {
            let inputs_len: usize = (&global.unsigned_tx.input).len();

            let mut inputs: Vec<Input> = Vec::with_capacity(inputs_len);

            for _ in 0..inputs_len {
                inputs.push(Decodable::consensus_decode(&mut d)?);
            }

            inputs
        };

        let outputs: Vec<Output> = {
            let outputs_len: usize = (&global.unsigned_tx.output).len();

            let mut outputs: Vec<Output> = Vec::with_capacity(outputs_len);

            for _ in 0..outputs_len {
                outputs.push(Decodable::consensus_decode(&mut d)?);
            }

            outputs
        };

        Ok(PartiallySignedTransaction {
            global: global,
            inputs: inputs,
            outputs: outputs,
        })
    }
}

#[cfg(test)]
mod tests {
    use hashes::hex::FromHex;
    use hash_types::Txid;

    use std::collections::BTreeMap;

    use hex::decode as hex_decode;

    use secp256k1::Secp256k1;

    use blockdata::confidential;
    use blockdata::script::Script;
    use blockdata::transaction::{Transaction, TxIn, TxOut, OutPoint};
    use network::constants::Network::Bitcoin;
    use consensus::encode::{deserialize, serialize, serialize_hex};
    use util::bip32::{ChildNumber, DerivationPath, ExtendedPrivKey, ExtendedPubKey, Fingerprint};
    use util::key::PublicKey;
    use util::psbt::map::{Global, Output};
    use util::psbt::raw;

    use super::PartiallySignedTransaction;

    #[test]
    fn trivial_psbt() {
        let psbt = PartiallySignedTransaction {
            global: Global {
                unsigned_tx: Transaction {
                    version: 2,
                    lock_time: 0,
                    input: vec![],
                    output: vec![],
                },
                unknown: BTreeMap::new(),
            },
            inputs: vec![],
            outputs: vec![],
        };
        assert_eq!(
            serialize_hex(&psbt),
            "70736274ff01000a0200000000000000000000"
        );
    }

    #[test]
    fn serialize_then_deserialize_output() {
        let secp = &Secp256k1::new();
        let seed = hex_decode("000102030405060708090a0b0c0d0e0f").unwrap();

        let mut hd_keypaths: BTreeMap<PublicKey, (Fingerprint, DerivationPath)> = Default::default();

        let mut sk: ExtendedPrivKey = ExtendedPrivKey::new_master(Bitcoin, &seed).unwrap();

        let fprint: Fingerprint = sk.fingerprint(&secp);

        let dpath: Vec<ChildNumber> = vec![
            ChildNumber::from_normal_idx(0).unwrap(),
            ChildNumber::from_normal_idx(1).unwrap(),
            ChildNumber::from_normal_idx(2).unwrap(),
            ChildNumber::from_normal_idx(4).unwrap(),
            ChildNumber::from_normal_idx(42).unwrap(),
            ChildNumber::from_hardened_idx(69).unwrap(),
            ChildNumber::from_normal_idx(420).unwrap(),
            ChildNumber::from_normal_idx(31337).unwrap(),
        ];

        sk = sk.derive_priv(secp, &dpath).unwrap();

        let pk: ExtendedPubKey = ExtendedPubKey::from_private(&secp, &sk);

        hd_keypaths.insert(pk.public_key, (fprint, dpath.into()));

        let expected: Output = Output {
            redeem_script: Some(hex_script!(
                "76a914d0c59903c5bac2868760e90fd521a4665aa7652088ac"
            )),
            witness_script: Some(hex_script!(
                "a9143545e6e33b832c47050f24d3eeb93c9c03948bc787"
            )),
            hd_keypaths: hd_keypaths,
            ..Default::default()
        };

        let actual: Output = deserialize(&serialize(&expected)).unwrap();

        assert_eq!(expected, actual);
    }

    #[test]
    fn serialize_then_deserialize_global() {
        let expected = Global {
            unsigned_tx: Transaction {
                version: 2,
                lock_time: 1257139,
                input: vec![TxIn {
                    previous_output: OutPoint {
                        txid: Txid::from_hex(
                            "f61b1742ca13176464adb3cb66050c00787bb3a4eead37e985f2df1e37718126",
                        ).unwrap(),
                        vout: 0,
                    },
                    script_sig: Script::new(),
                    sequence: 4294967294,
					is_pegin: false,
					has_issuance: false,
					asset_issuance: Default::default(),
                    witness: Default::default(),
                }],
                output: vec![
                    TxOut {
                        value: confidential::Value::Explicit(99999699),
                        script_pubkey: hex_script!(
                            "76a914d0c59903c5bac2868760e90fd521a4665aa7652088ac"
                        ),
						asset: confidential::Asset::Explicit(Default::default()),
						nonce: confidential::Nonce::Null,
						witness: Default::default(),
                    },
                    TxOut {
                        value: confidential::Value::Explicit(100000000),
                        script_pubkey: hex_script!(
                            "a9143545e6e33b832c47050f24d3eeb93c9c03948bc787"
                        ),
						asset: confidential::Asset::Explicit(Default::default()),
						nonce: confidential::Nonce::Null,
						witness: Default::default(),
                    },
                ],
            },
            unknown: Default::default(),
        };

        let actual: Global = deserialize(&serialize(&expected)).unwrap();

        assert_eq!(expected, actual);
    }

    #[test]
    fn serialize_then_deserialize_psbtkvpair() {
        let expected = raw::Pair {
            key: raw::Key {
                type_value: 0u8,
                key: vec![42u8, 69u8],
            },
            value: vec![69u8, 42u8, 4u8],
        };

        let actual: raw::Pair = deserialize(&serialize(&expected)).unwrap();

        assert_eq!(expected, actual);
    }

    #[test]
    fn deserialize_and_serialize_psbt_with_two_partial_sigs() {
        let hex = "70736274ff0100890200000001207ae985d787dfe6143d5c58fad79cc7105e0e799fcf033b7f2ba17e62d7b3200000000000ffffffff02563d03000000000022002019899534b9a011043c0dd57c3ff9a381c3522c5f27c6a42319085b56ca543a1d6adc020000000000220020618b47a07ebecca4e156edb1b9ea7c24bdee0139fc049237965ffdaf56d5ee73000000000001012b801a0600000000002200201148e93e9315e37dbed2121be5239257af35adc03ffdfc5d914b083afa44dab82202025fe7371376d53cf8a2783917c28bf30bd690b0a4d4a207690093ca2b920ee076473044022007e06b362e89912abd4661f47945430739b006a85d1b2a16c01dc1a4bd07acab022061576d7aa834988b7ab94ef21d8eebd996ea59ea20529a19b15f0c9cebe3d8ac01220202b3fe93530020a8294f0e527e33fbdff184f047eb6b5a1558a352f62c29972f8a473044022002787f926d6817504431ee281183b8119b6845bfaa6befae45e13b6d430c9d2f02202859f149a6cd26ae2f03a107e7f33c7d91730dade305fe077bae677b5d44952a01010547522102b3fe93530020a8294f0e527e33fbdff184f047eb6b5a1558a352f62c29972f8a21025fe7371376d53cf8a2783917c28bf30bd690b0a4d4a207690093ca2b920ee07652ae0001014752210283ef76537f2d58ae3aa3a4bd8ae41c3f230ccadffb1a0bd3ca504d871cff05e7210353d79cc0cb1396f4ce278d005f16d948e02a6aec9ed1109f13747ecb1507b37b52ae00010147522102b3937241777b6665e0d694e52f9c1b188433641df852da6fc42187b5d8a368a321034cdd474f01cc5aa7ff834ad8bcc882a87e854affc775486bc2a9f62e8f49bd7852ae00";
        let psbt: PartiallySignedTransaction = hex_psbt!(hex).unwrap();
        assert_eq!(hex, serialize_hex(&psbt));
    }
<<<<<<< HEAD
=======

    mod bip_vectors {
        use std::collections::BTreeMap;

        use hex::decode as hex_decode;

        use hashes::hex::FromHex;
        use hash_types::Txid;

        use blockdata::script::Script;
        use blockdata::transaction::{SigHashType, Transaction, TxIn, TxOut, OutPoint};
        use consensus::encode::serialize_hex;
        use util::psbt::map::{Map, Global, Input, Output};
        use util::psbt::raw;
        use util::psbt::PartiallySignedTransaction;

        #[test]
        fn invalid_vector_1() {
            let psbt: Result<PartiallySignedTransaction, _> = hex_psbt!("0200000001268171371edff285e937adeea4b37b78000c0566cbb3ad64641713ca42171bf6000000006a473044022070b2245123e6bf474d60c5b50c043d4c691a5d2435f09a34a7662a9dc251790a022001329ca9dacf280bdf30740ec0390422422c81cb45839457aeb76fc12edd95b3012102657d118d3357b8e0f4c2cd46db7b39f6d9c38d9a70abcb9b2de5dc8dbfe4ce31feffffff02d3dff505000000001976a914d0c59903c5bac2868760e90fd521a4665aa7652088ac00e1f5050000000017a9143545e6e33b832c47050f24d3eeb93c9c03948bc787b32e1300");
            assert!(psbt.is_err());
        }

        #[test]
        fn invalid_vector_2() {
            let psbt: Result<PartiallySignedTransaction, _> = hex_psbt!("70736274ff0100750200000001268171371edff285e937adeea4b37b78000c0566cbb3ad64641713ca42171bf60000000000feffffff02d3dff505000000001976a914d0c59903c5bac2868760e90fd521a4665aa7652088ac00e1f5050000000017a9143545e6e33b832c47050f24d3eeb93c9c03948bc787b32e1300000100fda5010100000000010289a3c71eab4d20e0371bbba4cc698fa295c9463afa2e397f8533ccb62f9567e50100000017160014be18d152a9b012039daf3da7de4f53349eecb985ffffffff86f8aa43a71dff1448893a530a7237ef6b4608bbb2dd2d0171e63aec6a4890b40100000017160014fe3e9ef1a745e974d902c4355943abcb34bd5353ffffffff0200c2eb0b000000001976a91485cff1097fd9e008bb34af709c62197b38978a4888ac72fef84e2c00000017a914339725ba21efd62ac753a9bcd067d6c7a6a39d05870247304402202712be22e0270f394f568311dc7ca9a68970b8025fdd3b240229f07f8a5f3a240220018b38d7dcd314e734c9276bd6fb40f673325bc4baa144c800d2f2f02db2765c012103d2e15674941bad4a996372cb87e1856d3652606d98562fe39c5e9e7e413f210502483045022100d12b852d85dcd961d2f5f4ab660654df6eedcc794c0c33ce5cc309ffb5fce58d022067338a8e0e1725c197fb1a88af59f51e44e4255b20167c8684031c05d1f2592a01210223b72beef0965d10be0778efecd61fcac6f79a4ea169393380734464f84f2ab30000000000");
            assert!(psbt.is_err());
        }

        #[test]
        fn invalid_vector_3() {
            let psbt: Result<PartiallySignedTransaction, _> = hex_psbt!("70736274ff0100fd0a010200000002ab0949a08c5af7c49b8212f417e2f15ab3f5c33dcf153821a8139f877a5b7be4000000006a47304402204759661797c01b036b25928948686218347d89864b719e1f7fcf57d1e511658702205309eabf56aa4d8891ffd111fdf1336f3a29da866d7f8486d75546ceedaf93190121035cdc61fc7ba971c0b501a646a2a83b102cb43881217ca682dc86e2d73fa88292feffffffab0949a08c5af7c49b8212f417e2f15ab3f5c33dcf153821a8139f877a5b7be40100000000feffffff02603bea0b000000001976a914768a40bbd740cbe81d988e71de2a4d5c71396b1d88ac8e240000000000001976a9146f4620b553fa095e721b9ee0efe9fa039cca459788ac00000000000001012000e1f5050000000017a9143545e6e33b832c47050f24d3eeb93c9c03948bc787010416001485d13537f2e265405a34dbafa9e3dda01fb82308000000");
            assert!(psbt.is_err());
        }

        #[test]
        fn invalid_vector_4() {
            let psbt: Result<PartiallySignedTransaction, _> = hex_psbt!("70736274ff000100fda5010100000000010289a3c71eab4d20e0371bbba4cc698fa295c9463afa2e397f8533ccb62f9567e50100000017160014be18d152a9b012039daf3da7de4f53349eecb985ffffffff86f8aa43a71dff1448893a530a7237ef6b4608bbb2dd2d0171e63aec6a4890b40100000017160014fe3e9ef1a745e974d902c4355943abcb34bd5353ffffffff0200c2eb0b000000001976a91485cff1097fd9e008bb34af709c62197b38978a4888ac72fef84e2c00000017a914339725ba21efd62ac753a9bcd067d6c7a6a39d05870247304402202712be22e0270f394f568311dc7ca9a68970b8025fdd3b240229f07f8a5f3a240220018b38d7dcd314e734c9276bd6fb40f673325bc4baa144c800d2f2f02db2765c012103d2e15674941bad4a996372cb87e1856d3652606d98562fe39c5e9e7e413f210502483045022100d12b852d85dcd961d2f5f4ab660654df6eedcc794c0c33ce5cc309ffb5fce58d022067338a8e0e1725c197fb1a88af59f51e44e4255b20167c8684031c05d1f2592a01210223b72beef0965d10be0778efecd61fcac6f79a4ea169393380734464f84f2ab30000000000");
            assert!(psbt.is_err());
        }

        #[test]
        fn invalid_vector_5() {
            let psbt: Result<PartiallySignedTransaction, _> = hex_psbt!("70736274ff0100750200000001268171371edff285e937adeea4b37b78000c0566cbb3ad64641713ca42171bf60000000000feffffff02d3dff505000000001976a914d0c59903c5bac2868760e90fd521a4665aa7652088ac00e1f5050000000017a9143545e6e33b832c47050f24d3eeb93c9c03948bc787b32e1300000100fda5010100000000010289a3c71eab4d20e0371bbba4cc698fa295c9463afa2e397f8533ccb62f9567e50100000017160014be18d152a9b012039daf3da7de4f53349eecb985ffffffff86f8aa43a71dff1448893a530a7237ef6b4608bbb2dd2d0171e63aec6a4890b40100000017160014fe3e9ef1a745e974d902c4355943abcb34bd5353ffffffff0200c2eb0b000000001976a91485cff1097fd9e008bb34af709c62197b38978a4888ac72fef84e2c00000017a914339725ba21efd62ac753a9bcd067d6c7a6a39d05870247304402202712be22e0270f394f568311dc7ca9a68970b8025fdd3b240229f07f8a5f3a240220018b38d7dcd314e734c9276bd6fb40f673325bc4baa144c800d2f2f02db2765c012103d2e15674941bad4a996372cb87e1856d3652606d98562fe39c5e9e7e413f210502483045022100d12b852d85dcd961d2f5f4ab660654df6eedcc794c0c33ce5cc309ffb5fce58d022067338a8e0e1725c197fb1a88af59f51e44e4255b20167c8684031c05d1f2592a01210223b72beef0965d10be0778efecd61fcac6f79a4ea169393380734464f84f2ab30000000001003f0200000001ffffffffffffffffffffffffffffffffffffffffffffffffffffffffffffffff0000000000ffffffff010000000000000000036a010000000000000000");
            assert!(psbt.is_err());
        }

        #[test]
        fn valid_vector_1() {
            let unserialized = PartiallySignedTransaction {
                global: Global {
                    unsigned_tx: Transaction {
                        version: 2,
                        lock_time: 1257139,
                        input: vec![TxIn {
                            previous_output: OutPoint {
                                txid: Txid::from_hex(
                                    "f61b1742ca13176464adb3cb66050c00787bb3a4eead37e985f2df1e37718126",
                                ).unwrap(),
                                vout: 0,
                            },
                            script_sig: Script::new(),
                            sequence: 4294967294,
                            witness: vec![],
                        }],
                        output: vec![
                            TxOut {
                                value: 99999699,
                                script_pubkey: hex_script!("76a914d0c59903c5bac2868760e90fd521a4665aa7652088ac"),
                            },
                            TxOut {
                                value: 100000000,
                                script_pubkey: hex_script!("a9143545e6e33b832c47050f24d3eeb93c9c03948bc787"),
                            },
                        ],
                    },
                    unknown: BTreeMap::new(),
                },
                inputs: vec![Input {
                    non_witness_utxo: Some(Transaction {
                        version: 1,
                        lock_time: 0,
                        input: vec![TxIn {
                            previous_output: OutPoint {
                                txid: Txid::from_hex(
                                    "e567952fb6cc33857f392efa3a46c995a28f69cca4bb1b37e0204dab1ec7a389",
                                ).unwrap(),
                                vout: 1,
                            },
                            script_sig: hex_script!("160014be18d152a9b012039daf3da7de4f53349eecb985"),
                            sequence: 4294967295,
                            witness: vec![
                                hex_decode("304402202712be22e0270f394f568311dc7ca9a68970b8025fdd3b240229f07f8a5f3a240220018b38d7dcd314e734c9276bd6fb40f673325bc4baa144c800d2f2f02db2765c01").unwrap(),
                                hex_decode("03d2e15674941bad4a996372cb87e1856d3652606d98562fe39c5e9e7e413f2105").unwrap(),
                            ],
                        },
                        TxIn {
                            previous_output: OutPoint {
                                txid: Txid::from_hex(
                                    "b490486aec3ae671012dddb2bb08466bef37720a533a894814ff1da743aaf886",
                                ).unwrap(),
                                vout: 1,
                            },
                            script_sig: hex_script!("160014fe3e9ef1a745e974d902c4355943abcb34bd5353"),
                            sequence: 4294967295,
                            witness: vec![
                                hex_decode("3045022100d12b852d85dcd961d2f5f4ab660654df6eedcc794c0c33ce5cc309ffb5fce58d022067338a8e0e1725c197fb1a88af59f51e44e4255b20167c8684031c05d1f2592a01").unwrap(),
                                hex_decode("0223b72beef0965d10be0778efecd61fcac6f79a4ea169393380734464f84f2ab3").unwrap(),
                            ],
                        }],
                        output: vec![
                            TxOut {
                                value: 200000000,
                                script_pubkey: hex_script!("76a91485cff1097fd9e008bb34af709c62197b38978a4888ac"),
                            },
                            TxOut {
                                value: 190303501938,
                                script_pubkey: hex_script!("a914339725ba21efd62ac753a9bcd067d6c7a6a39d0587"),
                            },
                        ],
                    }),
                    ..Default::default()
                },],
                outputs: vec![
                    Output {
                        ..Default::default()
                    },
                    Output {
                        ..Default::default()
                    },
                ],
            };

            let serialized = "70736274ff0100750200000001268171371edff285e937adeea4b37b78000c0566cbb3ad64641713ca42171bf60000000000feffffff02d3dff505000000001976a914d0c59903c5bac2868760e90fd521a4665aa7652088ac00e1f5050000000017a9143545e6e33b832c47050f24d3eeb93c9c03948bc787b32e1300000100fda5010100000000010289a3c71eab4d20e0371bbba4cc698fa295c9463afa2e397f8533ccb62f9567e50100000017160014be18d152a9b012039daf3da7de4f53349eecb985ffffffff86f8aa43a71dff1448893a530a7237ef6b4608bbb2dd2d0171e63aec6a4890b40100000017160014fe3e9ef1a745e974d902c4355943abcb34bd5353ffffffff0200c2eb0b000000001976a91485cff1097fd9e008bb34af709c62197b38978a4888ac72fef84e2c00000017a914339725ba21efd62ac753a9bcd067d6c7a6a39d05870247304402202712be22e0270f394f568311dc7ca9a68970b8025fdd3b240229f07f8a5f3a240220018b38d7dcd314e734c9276bd6fb40f673325bc4baa144c800d2f2f02db2765c012103d2e15674941bad4a996372cb87e1856d3652606d98562fe39c5e9e7e413f210502483045022100d12b852d85dcd961d2f5f4ab660654df6eedcc794c0c33ce5cc309ffb5fce58d022067338a8e0e1725c197fb1a88af59f51e44e4255b20167c8684031c05d1f2592a01210223b72beef0965d10be0778efecd61fcac6f79a4ea169393380734464f84f2ab300000000000000";

            assert_eq!(serialize_hex(&unserialized), serialized);
            assert_eq!(unserialized, hex_psbt!(serialized).unwrap());
        }

        #[test]
        fn valid_vector_2() {
            let psbt: PartiallySignedTransaction = hex_psbt!("70736274ff0100a00200000002ab0949a08c5af7c49b8212f417e2f15ab3f5c33dcf153821a8139f877a5b7be40000000000feffffffab0949a08c5af7c49b8212f417e2f15ab3f5c33dcf153821a8139f877a5b7be40100000000feffffff02603bea0b000000001976a914768a40bbd740cbe81d988e71de2a4d5c71396b1d88ac8e240000000000001976a9146f4620b553fa095e721b9ee0efe9fa039cca459788ac000000000001076a47304402204759661797c01b036b25928948686218347d89864b719e1f7fcf57d1e511658702205309eabf56aa4d8891ffd111fdf1336f3a29da866d7f8486d75546ceedaf93190121035cdc61fc7ba971c0b501a646a2a83b102cb43881217ca682dc86e2d73fa882920001012000e1f5050000000017a9143545e6e33b832c47050f24d3eeb93c9c03948bc787010416001485d13537f2e265405a34dbafa9e3dda01fb82308000000").unwrap();

            assert_eq!(psbt.inputs.len(), 2);
            assert_eq!(psbt.outputs.len(), 2);

            assert!(&psbt.inputs[0].final_script_sig.is_some());

            let redeem_script: &Script = &psbt.inputs[1].redeem_script.as_ref().unwrap();
            let expected_out = hex_script!("a9143545e6e33b832c47050f24d3eeb93c9c03948bc787");

            assert!(redeem_script.is_v0_p2wpkh());
            assert_eq!(
                redeem_script.to_p2sh(),
                psbt.inputs[1].witness_utxo.as_ref().unwrap().script_pubkey
            );
            assert_eq!(redeem_script.to_p2sh(), expected_out);

            for output in psbt.outputs {
                assert_eq!(output.get_pairs().unwrap().len(), 0)
            }
        }

        #[test]
        fn valid_vector_3() {
            let psbt: PartiallySignedTransaction = hex_psbt!("70736274ff0100750200000001268171371edff285e937adeea4b37b78000c0566cbb3ad64641713ca42171bf60000000000feffffff02d3dff505000000001976a914d0c59903c5bac2868760e90fd521a4665aa7652088ac00e1f5050000000017a9143545e6e33b832c47050f24d3eeb93c9c03948bc787b32e1300000100fda5010100000000010289a3c71eab4d20e0371bbba4cc698fa295c9463afa2e397f8533ccb62f9567e50100000017160014be18d152a9b012039daf3da7de4f53349eecb985ffffffff86f8aa43a71dff1448893a530a7237ef6b4608bbb2dd2d0171e63aec6a4890b40100000017160014fe3e9ef1a745e974d902c4355943abcb34bd5353ffffffff0200c2eb0b000000001976a91485cff1097fd9e008bb34af709c62197b38978a4888ac72fef84e2c00000017a914339725ba21efd62ac753a9bcd067d6c7a6a39d05870247304402202712be22e0270f394f568311dc7ca9a68970b8025fdd3b240229f07f8a5f3a240220018b38d7dcd314e734c9276bd6fb40f673325bc4baa144c800d2f2f02db2765c012103d2e15674941bad4a996372cb87e1856d3652606d98562fe39c5e9e7e413f210502483045022100d12b852d85dcd961d2f5f4ab660654df6eedcc794c0c33ce5cc309ffb5fce58d022067338a8e0e1725c197fb1a88af59f51e44e4255b20167c8684031c05d1f2592a01210223b72beef0965d10be0778efecd61fcac6f79a4ea169393380734464f84f2ab30000000001030401000000000000").unwrap();

            assert_eq!(psbt.inputs.len(), 1);
            assert_eq!(psbt.outputs.len(), 2);

            let tx_input = &psbt.global.unsigned_tx.input[0];
            let psbt_non_witness_utxo = (&psbt.inputs[0].non_witness_utxo).as_ref().unwrap();

            assert_eq!(tx_input.previous_output.txid, psbt_non_witness_utxo.txid());
            assert!(
                psbt_non_witness_utxo.output[tx_input.previous_output.vout as usize]
                    .script_pubkey
                    .is_p2pkh()
            );
            assert_eq!(
                (&psbt.inputs[0].sighash_type).as_ref().unwrap(),
                &SigHashType::All
            );
        }

        #[test]
        fn valid_vector_4() {
            let psbt: PartiallySignedTransaction = hex_psbt!("70736274ff0100a00200000002ab0949a08c5af7c49b8212f417e2f15ab3f5c33dcf153821a8139f877a5b7be40000000000feffffffab0949a08c5af7c49b8212f417e2f15ab3f5c33dcf153821a8139f877a5b7be40100000000feffffff02603bea0b000000001976a914768a40bbd740cbe81d988e71de2a4d5c71396b1d88ac8e240000000000001976a9146f4620b553fa095e721b9ee0efe9fa039cca459788ac00000000000100df0200000001268171371edff285e937adeea4b37b78000c0566cbb3ad64641713ca42171bf6000000006a473044022070b2245123e6bf474d60c5b50c043d4c691a5d2435f09a34a7662a9dc251790a022001329ca9dacf280bdf30740ec0390422422c81cb45839457aeb76fc12edd95b3012102657d118d3357b8e0f4c2cd46db7b39f6d9c38d9a70abcb9b2de5dc8dbfe4ce31feffffff02d3dff505000000001976a914d0c59903c5bac2868760e90fd521a4665aa7652088ac00e1f5050000000017a9143545e6e33b832c47050f24d3eeb93c9c03948bc787b32e13000001012000e1f5050000000017a9143545e6e33b832c47050f24d3eeb93c9c03948bc787010416001485d13537f2e265405a34dbafa9e3dda01fb8230800220202ead596687ca806043edc3de116cdf29d5e9257c196cd055cf698c8d02bf24e9910b4a6ba670000008000000080020000800022020394f62be9df19952c5587768aeb7698061ad2c4a25c894f47d8c162b4d7213d0510b4a6ba6700000080010000800200008000").unwrap();

            assert_eq!(psbt.inputs.len(), 2);
            assert_eq!(psbt.outputs.len(), 2);

            assert!(&psbt.inputs[0].final_script_sig.is_none());
            assert!(&psbt.inputs[1].final_script_sig.is_none());

            let redeem_script: &Script = &psbt.inputs[1].redeem_script.as_ref().unwrap();
            let expected_out = hex_script!("a9143545e6e33b832c47050f24d3eeb93c9c03948bc787");

            assert!(redeem_script.is_v0_p2wpkh());
            assert_eq!(
                redeem_script.to_p2sh(),
                psbt.inputs[1].witness_utxo.as_ref().unwrap().script_pubkey
            );
            assert_eq!(redeem_script.to_p2sh(), expected_out);

            for output in psbt.outputs {
                assert!(output.get_pairs().unwrap().len() > 0)
            }
        }

        #[test]
        fn valid_vector_5() {
            let psbt: PartiallySignedTransaction = hex_psbt!("70736274ff0100550200000001279a2323a5dfb51fc45f220fa58b0fc13e1e3342792a85d7e36cd6333b5cbc390000000000ffffffff01a05aea0b000000001976a914ffe9c0061097cc3b636f2cb0460fa4fc427d2b4588ac0000000000010120955eea0b0000000017a9146345200f68d189e1adc0df1c4d16ea8f14c0dbeb87220203b1341ccba7683b6af4f1238cd6e97e7167d569fac47f1e48d47541844355bd4646304302200424b58effaaa694e1559ea5c93bbfd4a89064224055cdf070b6771469442d07021f5c8eb0fea6516d60b8acb33ad64ede60e8785bfb3aa94b99bdf86151db9a9a010104220020771fd18ad459666dd49f3d564e3dbc42f4c84774e360ada16816a8ed488d5681010547522103b1341ccba7683b6af4f1238cd6e97e7167d569fac47f1e48d47541844355bd462103de55d1e1dac805e3f8a58c1fbf9b94c02f3dbaafe127fefca4995f26f82083bd52ae220603b1341ccba7683b6af4f1238cd6e97e7167d569fac47f1e48d47541844355bd4610b4a6ba67000000800000008004000080220603de55d1e1dac805e3f8a58c1fbf9b94c02f3dbaafe127fefca4995f26f82083bd10b4a6ba670000008000000080050000800000").unwrap();

            assert_eq!(psbt.inputs.len(), 1);
            assert_eq!(psbt.outputs.len(), 1);

            assert!(&psbt.inputs[0].final_script_sig.is_none());

            let redeem_script: &Script = &psbt.inputs[0].redeem_script.as_ref().unwrap();
            let expected_out = hex_script!("a9146345200f68d189e1adc0df1c4d16ea8f14c0dbeb87");

            assert!(redeem_script.is_v0_p2wsh());
            assert_eq!(
                redeem_script.to_p2sh(),
                psbt.inputs[0].witness_utxo.as_ref().unwrap().script_pubkey
            );

            assert_eq!(redeem_script.to_p2sh(), expected_out);
        }

        #[test]
        fn valid_vector_6() {
            let psbt: PartiallySignedTransaction = hex_psbt!("70736274ff01003f0200000001ffffffffffffffffffffffffffffffffffffffffffffffffffffffffffffffff0000000000ffffffff010000000000000000036a010000000000000a0f0102030405060708090f0102030405060708090a0b0c0d0e0f0000").unwrap();

            assert_eq!(psbt.inputs.len(), 1);
            assert_eq!(psbt.outputs.len(), 1);

            let tx = &psbt.global.unsigned_tx;
            assert_eq!(
                tx.txid(),
                Txid::from_hex(
                    "75c5c9665a570569ad77dd1279e6fd4628a093c4dcbf8d41532614044c14c115"
                ).unwrap()
            );

            let mut unknown: BTreeMap<raw::Key, Vec<u8>> = BTreeMap::new();
            let key: raw::Key = raw::Key {
                type_value: 0x0fu8,
                key: hex_decode("010203040506070809").unwrap(),
            };
            let value: Vec<u8> = hex_decode("0102030405060708090a0b0c0d0e0f").unwrap();

            unknown.insert(key, value);

            assert_eq!(psbt.inputs[0].unknown, unknown)
        }
    }
>>>>>>> 2cba8193
}<|MERGE_RESOLUTION|>--- conflicted
+++ resolved
@@ -318,264 +318,4 @@
         let psbt: PartiallySignedTransaction = hex_psbt!(hex).unwrap();
         assert_eq!(hex, serialize_hex(&psbt));
     }
-<<<<<<< HEAD
-=======
-
-    mod bip_vectors {
-        use std::collections::BTreeMap;
-
-        use hex::decode as hex_decode;
-
-        use hashes::hex::FromHex;
-        use hash_types::Txid;
-
-        use blockdata::script::Script;
-        use blockdata::transaction::{SigHashType, Transaction, TxIn, TxOut, OutPoint};
-        use consensus::encode::serialize_hex;
-        use util::psbt::map::{Map, Global, Input, Output};
-        use util::psbt::raw;
-        use util::psbt::PartiallySignedTransaction;
-
-        #[test]
-        fn invalid_vector_1() {
-            let psbt: Result<PartiallySignedTransaction, _> = hex_psbt!("0200000001268171371edff285e937adeea4b37b78000c0566cbb3ad64641713ca42171bf6000000006a473044022070b2245123e6bf474d60c5b50c043d4c691a5d2435f09a34a7662a9dc251790a022001329ca9dacf280bdf30740ec0390422422c81cb45839457aeb76fc12edd95b3012102657d118d3357b8e0f4c2cd46db7b39f6d9c38d9a70abcb9b2de5dc8dbfe4ce31feffffff02d3dff505000000001976a914d0c59903c5bac2868760e90fd521a4665aa7652088ac00e1f5050000000017a9143545e6e33b832c47050f24d3eeb93c9c03948bc787b32e1300");
-            assert!(psbt.is_err());
-        }
-
-        #[test]
-        fn invalid_vector_2() {
-            let psbt: Result<PartiallySignedTransaction, _> = hex_psbt!("70736274ff0100750200000001268171371edff285e937adeea4b37b78000c0566cbb3ad64641713ca42171bf60000000000feffffff02d3dff505000000001976a914d0c59903c5bac2868760e90fd521a4665aa7652088ac00e1f5050000000017a9143545e6e33b832c47050f24d3eeb93c9c03948bc787b32e1300000100fda5010100000000010289a3c71eab4d20e0371bbba4cc698fa295c9463afa2e397f8533ccb62f9567e50100000017160014be18d152a9b012039daf3da7de4f53349eecb985ffffffff86f8aa43a71dff1448893a530a7237ef6b4608bbb2dd2d0171e63aec6a4890b40100000017160014fe3e9ef1a745e974d902c4355943abcb34bd5353ffffffff0200c2eb0b000000001976a91485cff1097fd9e008bb34af709c62197b38978a4888ac72fef84e2c00000017a914339725ba21efd62ac753a9bcd067d6c7a6a39d05870247304402202712be22e0270f394f568311dc7ca9a68970b8025fdd3b240229f07f8a5f3a240220018b38d7dcd314e734c9276bd6fb40f673325bc4baa144c800d2f2f02db2765c012103d2e15674941bad4a996372cb87e1856d3652606d98562fe39c5e9e7e413f210502483045022100d12b852d85dcd961d2f5f4ab660654df6eedcc794c0c33ce5cc309ffb5fce58d022067338a8e0e1725c197fb1a88af59f51e44e4255b20167c8684031c05d1f2592a01210223b72beef0965d10be0778efecd61fcac6f79a4ea169393380734464f84f2ab30000000000");
-            assert!(psbt.is_err());
-        }
-
-        #[test]
-        fn invalid_vector_3() {
-            let psbt: Result<PartiallySignedTransaction, _> = hex_psbt!("70736274ff0100fd0a010200000002ab0949a08c5af7c49b8212f417e2f15ab3f5c33dcf153821a8139f877a5b7be4000000006a47304402204759661797c01b036b25928948686218347d89864b719e1f7fcf57d1e511658702205309eabf56aa4d8891ffd111fdf1336f3a29da866d7f8486d75546ceedaf93190121035cdc61fc7ba971c0b501a646a2a83b102cb43881217ca682dc86e2d73fa88292feffffffab0949a08c5af7c49b8212f417e2f15ab3f5c33dcf153821a8139f877a5b7be40100000000feffffff02603bea0b000000001976a914768a40bbd740cbe81d988e71de2a4d5c71396b1d88ac8e240000000000001976a9146f4620b553fa095e721b9ee0efe9fa039cca459788ac00000000000001012000e1f5050000000017a9143545e6e33b832c47050f24d3eeb93c9c03948bc787010416001485d13537f2e265405a34dbafa9e3dda01fb82308000000");
-            assert!(psbt.is_err());
-        }
-
-        #[test]
-        fn invalid_vector_4() {
-            let psbt: Result<PartiallySignedTransaction, _> = hex_psbt!("70736274ff000100fda5010100000000010289a3c71eab4d20e0371bbba4cc698fa295c9463afa2e397f8533ccb62f9567e50100000017160014be18d152a9b012039daf3da7de4f53349eecb985ffffffff86f8aa43a71dff1448893a530a7237ef6b4608bbb2dd2d0171e63aec6a4890b40100000017160014fe3e9ef1a745e974d902c4355943abcb34bd5353ffffffff0200c2eb0b000000001976a91485cff1097fd9e008bb34af709c62197b38978a4888ac72fef84e2c00000017a914339725ba21efd62ac753a9bcd067d6c7a6a39d05870247304402202712be22e0270f394f568311dc7ca9a68970b8025fdd3b240229f07f8a5f3a240220018b38d7dcd314e734c9276bd6fb40f673325bc4baa144c800d2f2f02db2765c012103d2e15674941bad4a996372cb87e1856d3652606d98562fe39c5e9e7e413f210502483045022100d12b852d85dcd961d2f5f4ab660654df6eedcc794c0c33ce5cc309ffb5fce58d022067338a8e0e1725c197fb1a88af59f51e44e4255b20167c8684031c05d1f2592a01210223b72beef0965d10be0778efecd61fcac6f79a4ea169393380734464f84f2ab30000000000");
-            assert!(psbt.is_err());
-        }
-
-        #[test]
-        fn invalid_vector_5() {
-            let psbt: Result<PartiallySignedTransaction, _> = hex_psbt!("70736274ff0100750200000001268171371edff285e937adeea4b37b78000c0566cbb3ad64641713ca42171bf60000000000feffffff02d3dff505000000001976a914d0c59903c5bac2868760e90fd521a4665aa7652088ac00e1f5050000000017a9143545e6e33b832c47050f24d3eeb93c9c03948bc787b32e1300000100fda5010100000000010289a3c71eab4d20e0371bbba4cc698fa295c9463afa2e397f8533ccb62f9567e50100000017160014be18d152a9b012039daf3da7de4f53349eecb985ffffffff86f8aa43a71dff1448893a530a7237ef6b4608bbb2dd2d0171e63aec6a4890b40100000017160014fe3e9ef1a745e974d902c4355943abcb34bd5353ffffffff0200c2eb0b000000001976a91485cff1097fd9e008bb34af709c62197b38978a4888ac72fef84e2c00000017a914339725ba21efd62ac753a9bcd067d6c7a6a39d05870247304402202712be22e0270f394f568311dc7ca9a68970b8025fdd3b240229f07f8a5f3a240220018b38d7dcd314e734c9276bd6fb40f673325bc4baa144c800d2f2f02db2765c012103d2e15674941bad4a996372cb87e1856d3652606d98562fe39c5e9e7e413f210502483045022100d12b852d85dcd961d2f5f4ab660654df6eedcc794c0c33ce5cc309ffb5fce58d022067338a8e0e1725c197fb1a88af59f51e44e4255b20167c8684031c05d1f2592a01210223b72beef0965d10be0778efecd61fcac6f79a4ea169393380734464f84f2ab30000000001003f0200000001ffffffffffffffffffffffffffffffffffffffffffffffffffffffffffffffff0000000000ffffffff010000000000000000036a010000000000000000");
-            assert!(psbt.is_err());
-        }
-
-        #[test]
-        fn valid_vector_1() {
-            let unserialized = PartiallySignedTransaction {
-                global: Global {
-                    unsigned_tx: Transaction {
-                        version: 2,
-                        lock_time: 1257139,
-                        input: vec![TxIn {
-                            previous_output: OutPoint {
-                                txid: Txid::from_hex(
-                                    "f61b1742ca13176464adb3cb66050c00787bb3a4eead37e985f2df1e37718126",
-                                ).unwrap(),
-                                vout: 0,
-                            },
-                            script_sig: Script::new(),
-                            sequence: 4294967294,
-                            witness: vec![],
-                        }],
-                        output: vec![
-                            TxOut {
-                                value: 99999699,
-                                script_pubkey: hex_script!("76a914d0c59903c5bac2868760e90fd521a4665aa7652088ac"),
-                            },
-                            TxOut {
-                                value: 100000000,
-                                script_pubkey: hex_script!("a9143545e6e33b832c47050f24d3eeb93c9c03948bc787"),
-                            },
-                        ],
-                    },
-                    unknown: BTreeMap::new(),
-                },
-                inputs: vec![Input {
-                    non_witness_utxo: Some(Transaction {
-                        version: 1,
-                        lock_time: 0,
-                        input: vec![TxIn {
-                            previous_output: OutPoint {
-                                txid: Txid::from_hex(
-                                    "e567952fb6cc33857f392efa3a46c995a28f69cca4bb1b37e0204dab1ec7a389",
-                                ).unwrap(),
-                                vout: 1,
-                            },
-                            script_sig: hex_script!("160014be18d152a9b012039daf3da7de4f53349eecb985"),
-                            sequence: 4294967295,
-                            witness: vec![
-                                hex_decode("304402202712be22e0270f394f568311dc7ca9a68970b8025fdd3b240229f07f8a5f3a240220018b38d7dcd314e734c9276bd6fb40f673325bc4baa144c800d2f2f02db2765c01").unwrap(),
-                                hex_decode("03d2e15674941bad4a996372cb87e1856d3652606d98562fe39c5e9e7e413f2105").unwrap(),
-                            ],
-                        },
-                        TxIn {
-                            previous_output: OutPoint {
-                                txid: Txid::from_hex(
-                                    "b490486aec3ae671012dddb2bb08466bef37720a533a894814ff1da743aaf886",
-                                ).unwrap(),
-                                vout: 1,
-                            },
-                            script_sig: hex_script!("160014fe3e9ef1a745e974d902c4355943abcb34bd5353"),
-                            sequence: 4294967295,
-                            witness: vec![
-                                hex_decode("3045022100d12b852d85dcd961d2f5f4ab660654df6eedcc794c0c33ce5cc309ffb5fce58d022067338a8e0e1725c197fb1a88af59f51e44e4255b20167c8684031c05d1f2592a01").unwrap(),
-                                hex_decode("0223b72beef0965d10be0778efecd61fcac6f79a4ea169393380734464f84f2ab3").unwrap(),
-                            ],
-                        }],
-                        output: vec![
-                            TxOut {
-                                value: 200000000,
-                                script_pubkey: hex_script!("76a91485cff1097fd9e008bb34af709c62197b38978a4888ac"),
-                            },
-                            TxOut {
-                                value: 190303501938,
-                                script_pubkey: hex_script!("a914339725ba21efd62ac753a9bcd067d6c7a6a39d0587"),
-                            },
-                        ],
-                    }),
-                    ..Default::default()
-                },],
-                outputs: vec![
-                    Output {
-                        ..Default::default()
-                    },
-                    Output {
-                        ..Default::default()
-                    },
-                ],
-            };
-
-            let serialized = "70736274ff0100750200000001268171371edff285e937adeea4b37b78000c0566cbb3ad64641713ca42171bf60000000000feffffff02d3dff505000000001976a914d0c59903c5bac2868760e90fd521a4665aa7652088ac00e1f5050000000017a9143545e6e33b832c47050f24d3eeb93c9c03948bc787b32e1300000100fda5010100000000010289a3c71eab4d20e0371bbba4cc698fa295c9463afa2e397f8533ccb62f9567e50100000017160014be18d152a9b012039daf3da7de4f53349eecb985ffffffff86f8aa43a71dff1448893a530a7237ef6b4608bbb2dd2d0171e63aec6a4890b40100000017160014fe3e9ef1a745e974d902c4355943abcb34bd5353ffffffff0200c2eb0b000000001976a91485cff1097fd9e008bb34af709c62197b38978a4888ac72fef84e2c00000017a914339725ba21efd62ac753a9bcd067d6c7a6a39d05870247304402202712be22e0270f394f568311dc7ca9a68970b8025fdd3b240229f07f8a5f3a240220018b38d7dcd314e734c9276bd6fb40f673325bc4baa144c800d2f2f02db2765c012103d2e15674941bad4a996372cb87e1856d3652606d98562fe39c5e9e7e413f210502483045022100d12b852d85dcd961d2f5f4ab660654df6eedcc794c0c33ce5cc309ffb5fce58d022067338a8e0e1725c197fb1a88af59f51e44e4255b20167c8684031c05d1f2592a01210223b72beef0965d10be0778efecd61fcac6f79a4ea169393380734464f84f2ab300000000000000";
-
-            assert_eq!(serialize_hex(&unserialized), serialized);
-            assert_eq!(unserialized, hex_psbt!(serialized).unwrap());
-        }
-
-        #[test]
-        fn valid_vector_2() {
-            let psbt: PartiallySignedTransaction = hex_psbt!("70736274ff0100a00200000002ab0949a08c5af7c49b8212f417e2f15ab3f5c33dcf153821a8139f877a5b7be40000000000feffffffab0949a08c5af7c49b8212f417e2f15ab3f5c33dcf153821a8139f877a5b7be40100000000feffffff02603bea0b000000001976a914768a40bbd740cbe81d988e71de2a4d5c71396b1d88ac8e240000000000001976a9146f4620b553fa095e721b9ee0efe9fa039cca459788ac000000000001076a47304402204759661797c01b036b25928948686218347d89864b719e1f7fcf57d1e511658702205309eabf56aa4d8891ffd111fdf1336f3a29da866d7f8486d75546ceedaf93190121035cdc61fc7ba971c0b501a646a2a83b102cb43881217ca682dc86e2d73fa882920001012000e1f5050000000017a9143545e6e33b832c47050f24d3eeb93c9c03948bc787010416001485d13537f2e265405a34dbafa9e3dda01fb82308000000").unwrap();
-
-            assert_eq!(psbt.inputs.len(), 2);
-            assert_eq!(psbt.outputs.len(), 2);
-
-            assert!(&psbt.inputs[0].final_script_sig.is_some());
-
-            let redeem_script: &Script = &psbt.inputs[1].redeem_script.as_ref().unwrap();
-            let expected_out = hex_script!("a9143545e6e33b832c47050f24d3eeb93c9c03948bc787");
-
-            assert!(redeem_script.is_v0_p2wpkh());
-            assert_eq!(
-                redeem_script.to_p2sh(),
-                psbt.inputs[1].witness_utxo.as_ref().unwrap().script_pubkey
-            );
-            assert_eq!(redeem_script.to_p2sh(), expected_out);
-
-            for output in psbt.outputs {
-                assert_eq!(output.get_pairs().unwrap().len(), 0)
-            }
-        }
-
-        #[test]
-        fn valid_vector_3() {
-            let psbt: PartiallySignedTransaction = hex_psbt!("70736274ff0100750200000001268171371edff285e937adeea4b37b78000c0566cbb3ad64641713ca42171bf60000000000feffffff02d3dff505000000001976a914d0c59903c5bac2868760e90fd521a4665aa7652088ac00e1f5050000000017a9143545e6e33b832c47050f24d3eeb93c9c03948bc787b32e1300000100fda5010100000000010289a3c71eab4d20e0371bbba4cc698fa295c9463afa2e397f8533ccb62f9567e50100000017160014be18d152a9b012039daf3da7de4f53349eecb985ffffffff86f8aa43a71dff1448893a530a7237ef6b4608bbb2dd2d0171e63aec6a4890b40100000017160014fe3e9ef1a745e974d902c4355943abcb34bd5353ffffffff0200c2eb0b000000001976a91485cff1097fd9e008bb34af709c62197b38978a4888ac72fef84e2c00000017a914339725ba21efd62ac753a9bcd067d6c7a6a39d05870247304402202712be22e0270f394f568311dc7ca9a68970b8025fdd3b240229f07f8a5f3a240220018b38d7dcd314e734c9276bd6fb40f673325bc4baa144c800d2f2f02db2765c012103d2e15674941bad4a996372cb87e1856d3652606d98562fe39c5e9e7e413f210502483045022100d12b852d85dcd961d2f5f4ab660654df6eedcc794c0c33ce5cc309ffb5fce58d022067338a8e0e1725c197fb1a88af59f51e44e4255b20167c8684031c05d1f2592a01210223b72beef0965d10be0778efecd61fcac6f79a4ea169393380734464f84f2ab30000000001030401000000000000").unwrap();
-
-            assert_eq!(psbt.inputs.len(), 1);
-            assert_eq!(psbt.outputs.len(), 2);
-
-            let tx_input = &psbt.global.unsigned_tx.input[0];
-            let psbt_non_witness_utxo = (&psbt.inputs[0].non_witness_utxo).as_ref().unwrap();
-
-            assert_eq!(tx_input.previous_output.txid, psbt_non_witness_utxo.txid());
-            assert!(
-                psbt_non_witness_utxo.output[tx_input.previous_output.vout as usize]
-                    .script_pubkey
-                    .is_p2pkh()
-            );
-            assert_eq!(
-                (&psbt.inputs[0].sighash_type).as_ref().unwrap(),
-                &SigHashType::All
-            );
-        }
-
-        #[test]
-        fn valid_vector_4() {
-            let psbt: PartiallySignedTransaction = hex_psbt!("70736274ff0100a00200000002ab0949a08c5af7c49b8212f417e2f15ab3f5c33dcf153821a8139f877a5b7be40000000000feffffffab0949a08c5af7c49b8212f417e2f15ab3f5c33dcf153821a8139f877a5b7be40100000000feffffff02603bea0b000000001976a914768a40bbd740cbe81d988e71de2a4d5c71396b1d88ac8e240000000000001976a9146f4620b553fa095e721b9ee0efe9fa039cca459788ac00000000000100df0200000001268171371edff285e937adeea4b37b78000c0566cbb3ad64641713ca42171bf6000000006a473044022070b2245123e6bf474d60c5b50c043d4c691a5d2435f09a34a7662a9dc251790a022001329ca9dacf280bdf30740ec0390422422c81cb45839457aeb76fc12edd95b3012102657d118d3357b8e0f4c2cd46db7b39f6d9c38d9a70abcb9b2de5dc8dbfe4ce31feffffff02d3dff505000000001976a914d0c59903c5bac2868760e90fd521a4665aa7652088ac00e1f5050000000017a9143545e6e33b832c47050f24d3eeb93c9c03948bc787b32e13000001012000e1f5050000000017a9143545e6e33b832c47050f24d3eeb93c9c03948bc787010416001485d13537f2e265405a34dbafa9e3dda01fb8230800220202ead596687ca806043edc3de116cdf29d5e9257c196cd055cf698c8d02bf24e9910b4a6ba670000008000000080020000800022020394f62be9df19952c5587768aeb7698061ad2c4a25c894f47d8c162b4d7213d0510b4a6ba6700000080010000800200008000").unwrap();
-
-            assert_eq!(psbt.inputs.len(), 2);
-            assert_eq!(psbt.outputs.len(), 2);
-
-            assert!(&psbt.inputs[0].final_script_sig.is_none());
-            assert!(&psbt.inputs[1].final_script_sig.is_none());
-
-            let redeem_script: &Script = &psbt.inputs[1].redeem_script.as_ref().unwrap();
-            let expected_out = hex_script!("a9143545e6e33b832c47050f24d3eeb93c9c03948bc787");
-
-            assert!(redeem_script.is_v0_p2wpkh());
-            assert_eq!(
-                redeem_script.to_p2sh(),
-                psbt.inputs[1].witness_utxo.as_ref().unwrap().script_pubkey
-            );
-            assert_eq!(redeem_script.to_p2sh(), expected_out);
-
-            for output in psbt.outputs {
-                assert!(output.get_pairs().unwrap().len() > 0)
-            }
-        }
-
-        #[test]
-        fn valid_vector_5() {
-            let psbt: PartiallySignedTransaction = hex_psbt!("70736274ff0100550200000001279a2323a5dfb51fc45f220fa58b0fc13e1e3342792a85d7e36cd6333b5cbc390000000000ffffffff01a05aea0b000000001976a914ffe9c0061097cc3b636f2cb0460fa4fc427d2b4588ac0000000000010120955eea0b0000000017a9146345200f68d189e1adc0df1c4d16ea8f14c0dbeb87220203b1341ccba7683b6af4f1238cd6e97e7167d569fac47f1e48d47541844355bd4646304302200424b58effaaa694e1559ea5c93bbfd4a89064224055cdf070b6771469442d07021f5c8eb0fea6516d60b8acb33ad64ede60e8785bfb3aa94b99bdf86151db9a9a010104220020771fd18ad459666dd49f3d564e3dbc42f4c84774e360ada16816a8ed488d5681010547522103b1341ccba7683b6af4f1238cd6e97e7167d569fac47f1e48d47541844355bd462103de55d1e1dac805e3f8a58c1fbf9b94c02f3dbaafe127fefca4995f26f82083bd52ae220603b1341ccba7683b6af4f1238cd6e97e7167d569fac47f1e48d47541844355bd4610b4a6ba67000000800000008004000080220603de55d1e1dac805e3f8a58c1fbf9b94c02f3dbaafe127fefca4995f26f82083bd10b4a6ba670000008000000080050000800000").unwrap();
-
-            assert_eq!(psbt.inputs.len(), 1);
-            assert_eq!(psbt.outputs.len(), 1);
-
-            assert!(&psbt.inputs[0].final_script_sig.is_none());
-
-            let redeem_script: &Script = &psbt.inputs[0].redeem_script.as_ref().unwrap();
-            let expected_out = hex_script!("a9146345200f68d189e1adc0df1c4d16ea8f14c0dbeb87");
-
-            assert!(redeem_script.is_v0_p2wsh());
-            assert_eq!(
-                redeem_script.to_p2sh(),
-                psbt.inputs[0].witness_utxo.as_ref().unwrap().script_pubkey
-            );
-
-            assert_eq!(redeem_script.to_p2sh(), expected_out);
-        }
-
-        #[test]
-        fn valid_vector_6() {
-            let psbt: PartiallySignedTransaction = hex_psbt!("70736274ff01003f0200000001ffffffffffffffffffffffffffffffffffffffffffffffffffffffffffffffff0000000000ffffffff010000000000000000036a010000000000000a0f0102030405060708090f0102030405060708090a0b0c0d0e0f0000").unwrap();
-
-            assert_eq!(psbt.inputs.len(), 1);
-            assert_eq!(psbt.outputs.len(), 1);
-
-            let tx = &psbt.global.unsigned_tx;
-            assert_eq!(
-                tx.txid(),
-                Txid::from_hex(
-                    "75c5c9665a570569ad77dd1279e6fd4628a093c4dcbf8d41532614044c14c115"
-                ).unwrap()
-            );
-
-            let mut unknown: BTreeMap<raw::Key, Vec<u8>> = BTreeMap::new();
-            let key: raw::Key = raw::Key {
-                type_value: 0x0fu8,
-                key: hex_decode("010203040506070809").unwrap(),
-            };
-            let value: Vec<u8> = hex_decode("0102030405060708090a0b0c0d0e0f").unwrap();
-
-            unknown.insert(key, value);
-
-            assert_eq!(psbt.inputs[0].unknown, unknown)
-        }
-    }
->>>>>>> 2cba8193
 }