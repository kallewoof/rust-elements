--- conflicted
+++ resolved
@@ -64,10 +64,6 @@
 use blockdata::transaction::Transaction;
 use blockdata::constants::{MAX_BLOCK_WEIGHT, MIN_TRANSACTION_WEIGHT};
 use consensus::encode::{self, Decodable, Encodable};
-<<<<<<< HEAD
-use util::hash::ElementsHash;
-=======
->>>>>>> 2cba8193
 use util::merkleblock::MerkleBlockError::*;
 use {Block, BlockHeader};
 
@@ -443,22 +439,13 @@
     /// assert_eq!(txid, matches[0]);
     /// # }
     /// ```
-<<<<<<< HEAD
-    pub fn from_block(block: &Block, match_txids: &HashSet<sha256d::Hash>) -> Self {
+    pub fn from_block(block: &Block, match_txids: &HashSet<Txid>) -> Self {
         let header = block.header.clone();
-=======
-    pub fn from_block(block: &Block, match_txids: &HashSet<Txid>) -> Self {
-        let header = block.header;
->>>>>>> 2cba8193
 
         let mut matches: Vec<bool> = Vec::with_capacity(block.txdata.len());
         let mut hashes: Vec<Txid> = Vec::with_capacity(block.txdata.len());
 
-<<<<<<< HEAD
-        for hash in block.txdata.iter().map(ElementsHash::elements_hash) {
-=======
         for hash in block.txdata.iter().map(Transaction::txid) {
->>>>>>> 2cba8193
             matches.push(match_txids.contains(&hash));
             hashes.push(hash);
         }
