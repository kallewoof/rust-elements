--- conflicted
+++ resolved
@@ -30,15 +30,13 @@
 pub mod uint;
 pub mod bip158;
 
-<<<<<<< HEAD
+pub(crate) mod endian;
+
 // elements:
 pub mod blech32;
 pub mod issuance;
 mod fast_merkle_root;
 pub use util::fast_merkle_root::fast_merkle_root;
-=======
-pub(crate) mod endian;
->>>>>>> 2cba8193
 
 use std::{error, fmt};
 
