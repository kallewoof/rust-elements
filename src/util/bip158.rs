--- conflicted
+++ resolved
@@ -58,12 +58,8 @@
 use blockdata::transaction::OutPoint;
 use consensus::{Decodable, Encodable};
 use consensus::encode::VarInt;
-<<<<<<< HEAD
 use util::hash::ElementsHash;
-=======
 use util::endian;
-use util::hash::BitcoinHash;
->>>>>>> 2cba8193
 
 /// Golomb encoding parameter as in BIP-158, see also https://gist.github.com/sipa/576d5f09c3b86c3b1b75598d799fc845
 const P: u8 = 19;
@@ -159,15 +155,9 @@
 impl<'a> BlockFilterWriter<'a> {
     /// Create a block filter writer
     pub fn new(writer: &'a mut io::Write, block: &'a Block) -> BlockFilterWriter<'a> {
-<<<<<<< HEAD
         let block_hash_as_int = block.elements_hash().into_inner();
-        let k0 = LittleEndian::read_u64(&block_hash_as_int[0..8]);
-        let k1 = LittleEndian::read_u64(&block_hash_as_int[8..16]);
-=======
-        let block_hash_as_int = block.bitcoin_hash().into_inner();
         let k0 = endian::slice_to_u64_le(&block_hash_as_int[0..8]);
         let k1 = endian::slice_to_u64_le(&block_hash_as_int[8..16]);
->>>>>>> 2cba8193
         let writer = GCSFilterWriter::new(writer, k0, k1, M, P);
         BlockFilterWriter { block, writer }
     }
@@ -594,13 +584,8 @@
 
             assert_eq!(test_filter.content, filter.content);
 
-<<<<<<< HEAD
             let block_hash = &block.header.elements_hash();
-            assert!(filter.match_all(&block_hash, &mut txmap.iter()
-=======
-            let block_hash = &block.header.bitcoin_hash();
             assert!(filter.match_all(block_hash, &mut txmap.iter()
->>>>>>> 2cba8193
                 .filter_map(|(_, s)| if !s.is_empty() { Some(s.as_bytes()) } else { None })).unwrap());
 
             for (_, script) in &txmap {
