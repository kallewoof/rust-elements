// Rust Bitcoin Library
// Written in 2014 by
//     Andrew Poelstra <apoelstra@wpsoftware.net>
//
// To the extent possible under law, the author(s) have dedicated all
// copyright and related and neighboring rights to this software to
// the public domain worldwide. This software is distributed without
// any warranty.
//
// You should have received a copy of the CC0 Public Domain Dedication
// along with this software.
// If not, see <http://creativecommons.org/publicdomain/zero/1.0/>.
//

//! Bitcoin Block
//!
//! A block is a bundle of transactions with a proof-of-work attached,
//! which commits to an earlier block to form the blockchain. This
//! module describes structures and functions needed to describe
//! these blocks and the blockchain.
//!

<<<<<<< HEAD
use std::io;

use hashes::{sha256d, sha256, Hash};
use hashes::HashEngine;

use util;
use util::hash::{ElementsHash, MerkleRoot, bitcoin_merkle_root};
use consensus::encode::{self, Decodable, Encodable};
use blockdata::transaction::Transaction;
use blockdata::script::Script;
use blockdata::dynafed;

/// Data related to block signatures
#[derive(Clone, Debug, Eq, Hash, PartialEq)]
pub enum ExtData {
    /// Liquid v1-style static `signblockscript` and witness
    Proof {
        /// Block "public key"
        challenge: Script,
        /// Satisfying witness to the above challenge, or nothing
        solution: Script,
    },
    /// Dynamic federations
    Dynafed {
        /// Current dynamic federation parameters
        current: dynafed::Params,
        /// Proposed dynamic federation parameters
        proposed: dynafed::Params,
        /// Witness satisfying the current blocksigning script
        signblock_witness: Vec<Vec<u8>>,
    },
}

#[cfg(feature = "serde")]
impl<'de> Deserialize<'de> for ExtData {
    fn deserialize<D: Deserializer<'de>>(d: D) -> Result<Self, D::Error> {
        use serde::de;

        enum Enum { Unknown, Challenge, Solution, Current, Proposed, Witness }
        struct EnumVisitor;

        impl<'de> de::Visitor<'de> for EnumVisitor {
            type Value = Enum;

            fn expecting(&self, f: &mut fmt::Formatter) -> fmt::Result {
                f.write_str("a field name")
            }

            fn visit_str<E: de::Error>(self, v: &str) -> Result<Self::Value, E> {
                match v {
                    "challenge" => Ok(Enum::Challenge),
                    "solution" => Ok(Enum::Solution),
                    "current" => Ok(Enum::Current),
                    "proposed" => Ok(Enum::Proposed),
                    "signblock_witness" => Ok(Enum::Witness),
                    _ => Ok(Enum::Unknown),
                }
            }
        }

        impl<'de> Deserialize<'de> for Enum {
            fn deserialize<D: Deserializer<'de>>(d: D) -> Result<Self, D::Error> {
                d.deserialize_str(EnumVisitor)
            }
        }

        struct Visitor;
        impl<'de> de::Visitor<'de> for Visitor {
            type Value = ExtData;

            fn expecting(&self, f: &mut fmt::Formatter) -> fmt::Result {
                f.write_str("block header extra data")
            }

            fn visit_map<A>(self, mut map: A) -> Result<Self::Value, A::Error>
            where
                A: de::MapAccess<'de>,
            {
                let mut challenge = None;
                let mut solution = None;
                let mut current = None;
                let mut proposed = None;
                let mut witness = None;

                loop {
                    match map.next_key::<Enum>()? {
                        Some(Enum::Unknown) => {
                            map.next_value::<de::IgnoredAny>()?;
                        },
                        Some(Enum::Challenge) => challenge = Some(map.next_value()?),
                        Some(Enum::Solution) => solution = Some(map.next_value()?),
                        Some(Enum::Current) => current = Some(map.next_value()?),
                        Some(Enum::Proposed) => proposed = Some(map.next_value()?),
                        Some(Enum::Witness) => witness = Some(map.next_value()?),
                        None => { break; }
                    }
                }

                let challenge_missing = challenge.is_some();
                if let (Some(chal), Some(soln)) = (challenge, solution) {
                    Ok(ExtData::Proof {
                        challenge: chal,
                        solution: soln,
                    })
                } else if let (Some(cur), Some(prop), Some(wit))
                    = (current, proposed, witness)
                {
                    Ok(ExtData::Dynafed {
                        current: cur,
                        proposed: prop,
                        signblock_witness: wit,
                    })
                } else {
                    if challenge_missing {
                        Err(de::Error::missing_field("challenge"))
                    } else {
                        Err(de::Error::missing_field("solution"))
                    }
                }
            }
        }

        static FIELDS: &'static [&'static str] = &[
            "challenge",
            "solution",
            "current",
            "proposed",
            "signblock_witness",
        ];
        d.deserialize_struct("ExtData", FIELDS, Visitor)
    }
}

#[cfg(feature = "serde")]
impl Serialize for ExtData {
    fn serialize<S: Serializer>(&self, s: S) -> Result<S::Ok, S::Error> {
        use serde::ser::SerializeStruct;

        match *self {
            ExtData::Proof { ref challenge, ref solution } => {
                let mut st = s.serialize_struct("ExtData", 2)?;
                st.serialize_field("challenge", challenge)?;
                st.serialize_field("solution", solution)?;
                st.end()
            },
            ExtData::Dynafed { ref current, ref proposed, ref signblock_witness } => {
                let mut st = s.serialize_struct("ExtData", 3)?;
                st.serialize_field("current", current)?;
                st.serialize_field("proposed", proposed)?;
                st.serialize_field("signblock_witness", signblock_witness)?;
                st.end()
            },
        }
    }
}

impl Encodable for ExtData {
    fn consensus_encode<S: io::Write>(&self, mut s: S) -> Result<usize, encode::Error> {
        Ok(match *self {
            ExtData::Proof {
                ref challenge,
                ref solution,
            } => {
                challenge.consensus_encode(&mut s)? +
                solution.consensus_encode(&mut s)?
            },
            ExtData::Dynafed {
                ref current,
                ref proposed,
                ref signblock_witness,
            } => {
                current.consensus_encode(&mut s)? +
                proposed.consensus_encode(&mut s)? +
                signblock_witness.consensus_encode(&mut s)?
            },
        })
    }
}

impl Default for ExtData {
    fn default() -> ExtData {
        ExtData::Dynafed {
            current: dynafed::Params::Null,
            proposed: dynafed::Params::Null,
            signblock_witness: vec![],
        }
    }
}
=======
use util;
use util::Error::{BlockBadTarget, BlockBadProofOfWork};
use util::hash::{BitcoinHash, bitcoin_merkle_root};
use hashes::{Hash, HashEngine};
use hash_types::{Wtxid, BlockHash, TxMerkleNode, WitnessMerkleNode, WitnessCommitment};
use util::uint::Uint256;
use consensus::encode::Encodable;
use network::constants::Network;
use blockdata::transaction::Transaction;
use blockdata::constants::max_target;
>>>>>>> 2cba8193

/// A block header, which contains all the block's information except
/// the actual transactions
#[derive(PartialEq, Eq, Clone, Debug, Default)]
pub struct BlockHeader {
    /// The protocol version. Should always be 1.
    pub version: u32,
    /// Reference to the previous block in the chain
    pub prev_blockhash: BlockHash,
    /// The root hash of the merkle tree of transactions in the block
    pub merkle_root: TxMerkleNode,
    /// The timestamp of the block, as claimed by the miner
    pub time: u32,
    /// Block height
    pub height: u32,
    /// Block signature and dynamic federation-related data
    pub ext: ExtData,
}
serde_struct_impl!(BlockHeader, version, prev_blockhash, merkle_root, time, height, ext);

impl Encodable for BlockHeader {
    fn consensus_encode<S: io::Write>(&self, mut s: S) -> Result<usize, encode::Error> {
        let version = if let ExtData::Dynafed { .. } = self.ext {
            self.version | 0x8000_0000
        } else {
            self.version
        };

        Ok(version.consensus_encode(&mut s)? +
        self.prev_blockhash.consensus_encode(&mut s)? +
        self.merkle_root.consensus_encode(&mut s)? +
        self.time.consensus_encode(&mut s)? +
        self.height.consensus_encode(&mut s)? +
        self.ext.consensus_encode(&mut s)?)
    }
}

impl Decodable for BlockHeader {
    fn consensus_decode<D: io::Read>(mut d: D) -> Result<Self, encode::Error> {
        let mut version: u32 = Decodable::consensus_decode(&mut d)?;
        let is_dyna = if version >> 31 == 1 {
            version &= 0x7fff_ffff;
            true
        } else {
            false
        };

        Ok(BlockHeader {
            version: version,
            prev_blockhash: Decodable::consensus_decode(&mut d)?,
            merkle_root: Decodable::consensus_decode(&mut d)?,
            time: Decodable::consensus_decode(&mut d)?,
            height: Decodable::consensus_decode(&mut d)?,
            ext: if is_dyna {
                ExtData::Dynafed {
                    current: Decodable::consensus_decode(&mut d)?,
                    proposed: Decodable::consensus_decode(&mut d)?,
                    signblock_witness: Decodable::consensus_decode(&mut d)?,
                }
            } else {
                ExtData::Proof {
                    challenge: Decodable::consensus_decode(&mut d)?,
                    solution: Decodable::consensus_decode(&mut d)?,
                }
            },
        })
    }
}

/// A Bitcoin block, which is a collection of transactions with an attached
/// proof of work.
#[derive(PartialEq, Eq, Clone, Debug)]
pub struct Block {
    /// The block header
    pub header: BlockHeader,
    /// List of transactions contained in the block
    pub txdata: Vec<Transaction>
}
impl_consensus_encoding!(Block, header, txdata);
serde_struct_impl!(Block, header, txdata);

impl Block {
    /// check if merkle root of header matches merkle root of the transaction list
    pub fn check_merkle_root(&self) -> bool {
        self.header.merkle_root == self.merkle_root()
    }

    /// check if witness commitment in coinbase is matching the transaction list
    pub fn check_witness_commitment(&self) -> bool {
        // witness commitment is optional if there are no transactions using SegWit in the block
        if self.txdata.iter().all(|t| t.input.iter().all(|i| i.witness.is_empty())) {
            return true;
        }
        if self.txdata.len() > 0 {
            let coinbase = &self.txdata[0];
            if coinbase.is_coin_base() {
                // commitment is in the last output that starts with below magic
                if let Some(pos) = coinbase.output.iter()
                    .rposition(|o| {
                        o.script_pubkey.len () >= 38 &&
                        o.script_pubkey[0..6] == [0x6a, 0x24, 0xaa, 0x21, 0xa9, 0xed] }) {
                    let commitment = WitnessCommitment::from_slice(&coinbase.output[pos].script_pubkey.as_bytes()[6..38]).unwrap();
                    // witness reserved value is in coinbase input witness
                    if coinbase.input[0].witness.script_witness.len() == 1 && coinbase.input[0].witness.script_witness[0].len() == 32 {
                        let witness_root = self.witness_root();
                        return commitment == Self::compute_witness_commitment(&witness_root, coinbase.input[0].witness.script_witness[0].as_slice())
                    }
                }
            }
        }
        false
    }

    /// Calculate the transaction merkle root.
    pub fn merkle_root(&self) -> TxMerkleNode {
        let hashes = self.txdata.iter().map(|obj| obj.txid().as_hash());
        bitcoin_merkle_root(hashes).into()
    }

    /// compute witness commitment for the transaction list
<<<<<<< HEAD
    pub fn compute_witness_commitment(witness_root: &sha256d::Hash, witness_reserved_value: &[u8]) -> sha256d::Hash {
        let mut encoder = sha256d::Hash::engine();
=======
    pub fn compute_witness_commitment (witness_root: &WitnessMerkleNode, witness_reserved_value: &[u8]) -> WitnessCommitment {
        let mut encoder = WitnessCommitment::engine();
>>>>>>> 2cba8193
        witness_root.consensus_encode(&mut encoder).unwrap();
        encoder.input(witness_reserved_value);
        WitnessCommitment::from_engine(encoder)
    }

    /// Merkle root of transactions hashed for witness
<<<<<<< HEAD
    pub fn witness_root(&self) -> sha256d::Hash {
        let mut txhashes = vec!(sha256d::Hash::default());
        txhashes.extend(self.txdata.iter().skip(1).map(|t|t.elements_hash()));
        bitcoin_merkle_root(txhashes)
    }
}

impl MerkleRoot for Block {
    fn merkle_root(&self) -> sha256d::Hash {
        bitcoin_merkle_root(self.txdata.iter().map(|obj| obj.txid()).collect())
=======
    pub fn witness_root(&self) -> WitnessMerkleNode {
        let hashes = self.txdata.iter().enumerate().map(|(i, t)|
            if i == 0 {
                // Replace the first hash with zeroes.
                Wtxid::default().as_hash()
            } else {
                t.wtxid().as_hash()
            }
        );
        bitcoin_merkle_root(hashes).into()
>>>>>>> 2cba8193
    }
}

impl BlockHeader {
    /// Returns true if this is a block with dynamic federations enabled.
    pub fn is_dynafed(&self) -> bool {
        if let ExtData::Dynafed { .. } = self.ext {
            true
        } else {
            false
        }
    }

    /// Remove the witness data of the block header.
    /// This is all the data that can be removed without changing
    /// the block hash.
    pub fn clear_witness(&mut self) {
        match &mut self.ext {
            &mut ExtData::Proof { ref mut solution, .. } => {
                *solution = Script::new();
            },
            &mut ExtData::Dynafed { ref mut signblock_witness, .. } => {
                signblock_witness.clear();
            },
        }
    }

<<<<<<< HEAD
    /// Calculate the root of the dynafed params. Returns [None] when not dynafed.
    pub fn calculate_dynafed_params_root(&self) -> Option<sha256::Midstate> {
        match self.ext {
            ExtData::Proof { .. } => None,
            ExtData::Dynafed { ref current, ref proposed, .. } => {
                let leaves = [
                    current.calculate_root().into_inner(),
                    proposed.calculate_root().into_inner(),
                ];
                Some(util::fast_merkle_root(&leaves[..]))
            }
        }
    }
}

impl ElementsHash for BlockHeader {
    fn elements_hash(&self) -> sha256d::Hash {

        let version = if let ExtData::Dynafed { .. } = self.ext {
            self.version | 0x8000_0000
        } else {
            self.version
        };

        // Everything except the signblock witness goes into the hash
        let mut enc = sha256d::Hash::engine();
        version.consensus_encode(&mut enc).unwrap();
        self.prev_blockhash.consensus_encode(&mut enc).unwrap();
        self.merkle_root.consensus_encode(&mut enc).unwrap();
        self.time.consensus_encode(&mut enc).unwrap();
        self.height.consensus_encode(&mut enc).unwrap();
        match self.ext {
            ExtData::Proof { ref challenge, .. } => {
                challenge.consensus_encode(&mut enc).unwrap();
            },
            ExtData::Dynafed { ref current, ref proposed, .. } => {
                current.consensus_encode(&mut enc).unwrap();
                proposed.consensus_encode(&mut enc).unwrap();
            },
        }
        sha256d::Hash::from_engine(enc)
    }
}

impl ElementsHash for Block {
    fn elements_hash(&self) -> sha256d::Hash {
        self.header.elements_hash()
=======
    /// Checks that the proof-of-work for the block is valid.
    pub fn validate_pow(&self, required_target: &Uint256) -> Result<(), util::Error> {
        let target = &self.target();
        if target != required_target {
            return Err(BlockBadTarget);
        }
        let data: [u8; 32] = self.bitcoin_hash().into_inner();
        let mut ret = [0u64; 4];
        util::endian::bytes_to_u64_slice_le(&data, &mut ret);
        let hash = &Uint256(ret);
        if hash <= target { Ok(()) } else { Err(BlockBadProofOfWork) }
    }

    /// Returns the total work of the block
    pub fn work(&self) -> Uint256 {
        // 2**256 / (target + 1) == ~target / (target+1) + 1    (eqn shamelessly stolen from bitcoind)
        let mut ret = !self.target();
        let mut ret1 = self.target();
        ret1.increment();
        ret = ret / ret1;
        ret.increment();
        ret
    }
}

impl BitcoinHash<BlockHash> for BlockHeader {
    fn bitcoin_hash(&self) -> BlockHash {
        use consensus::encode::serialize;
        BlockHash::hash(&serialize(self))
    }
}

impl BitcoinHash<BlockHash> for Block {
    fn bitcoin_hash(&self) -> BlockHash {
        self.header.bitcoin_hash()
>>>>>>> 2cba8193
    }
}

#[cfg(test)]
mod tests {
<<<<<<< HEAD
    use blockdata::block::{Block, ExtData};
	use blockdata::dynafed;
	use util::hash::ElementsHash;
=======
    use hex::decode as hex_decode;

    use blockdata::block::{Block, BlockHeader};
    use consensus::encode::{deserialize, serialize};
>>>>>>> 2cba8193

    #[test]
    fn elements_block() {
        // Simple block with only coinbase output
        let block: Block = hex_deserialize!(
            "00000020a66e4a4baff69735267346d12e59e8a0da848b593813554deb16a6f3\
             6cd035e9aab0e2451724598471dd4e45f0dca40ca5f4ac62e61957e50925af08\
             59891fcc8842805b020000000151000102000000010100000000000000000000\
             00000000000000000000000000000000000000000000ffffffff03520101ffff\
             ffff0201230f4f5d4b7c6fa845806ee4f67713459e1b69e8e60fcee2e4940c7a\
             0d5de1b201000000000000000000016a01230f4f5d4b7c6fa845806ee4f67713\
             459e1b69e8e60fcee2e4940c7a0d5de1b201000000000000000000266a24aa21\
             a9ed94f15ed3a62165e4a0b99699cc28b48e19cb5bc1b1f47155db62d63f1e04\
             7d45000000000000012000000000000000000000000000000000000000000000\
             000000000000000000000000000000"
        );

        assert_eq!(
            block.elements_hash().to_string(),
            "287ca47e8da47eb8c28d870663450bb026922eadb30a1b2f8293e6e9d1ca5322"
        );
        assert_eq!(block.header.version, 0x20000000);
        assert_eq!(block.header.height, 2);
        assert_eq!(block.txdata.len(), 1);

        // Block with 3 transactions ... the rangeproofs are very large :)
        let block: Block = hex_deserialize!(
            "000000207e3dba98460e4136659f0fccf3e59338dfe53ed5f094fb0bb94d771c\
            48341854d875900105c87e5dd46c740cb1129c06f8f4007e868f61b25e37cffa9\
            46c718d8742805b01000000015100030200000001010000000000000000000000\
            000000000000000000000000000000000000000000ffffffff03510101fffffff\
            f0201230f4f5d4b7c6fa845806ee4f67713459e1b69e8e60fcee2e4940c7a0d5d\
            e1b2010000000000009b64001976a914608c0ea8194a8ceb57f0196f44a6b48a5\
            4fc065988ac01230f4f5d4b7c6fa845806ee4f67713459e1b69e8e60fcee2e494\
            0c7a0d5de1b201000000000000000000266a24aa21a9ed8f8a98e5623643b2416\
            7266c2648ead4a50d18b0491c6f34e11398aaee0ca6e800000000000001200000\
            00000000000000000000000000000000000000000000000000000000000000000\
            00000020000000001eb04b68e9a26d116046c76e8ff47332fb71dda90ff4bef53\
            70f25226d3bc09fc0000000000feffffff0201230f4f5d4b7c6fa845806ee4f67\
            713459e1b69e8e60fcee2e4940c7a0d5de1b20100000002540bd71c001976a914\
            48633e2c0ee9495dd3f9c43732c47f4702a362c888ac01230f4f5d4b7c6fa8458\
            06ee4f67713459e1b69e8e60fcee2e4940c7a0d5de1b2010000000000000ce400\
            0000000000020000000101f23ceddac67cfbbc997199daa651384d0746fb2a548\
            2b8c8629ba8df4b788f75000000006b483045022100e0feb3e2f292000d67e24b\
            821d87c9532230dac1de428d6a0068c9f416583abf02200e76f072788dd411b23\
            27267cd91c6b1659809598cd4fae35be475efe1e4bbad01210201e15c23c02165\
            2d07c1557b607ea0379fca0462aca840d6c33c4d4927524547feffffff030b604\
            24a423335923c15ae387d95d4f80d944722020bfa55b9f0a0e67579e3c13c081c\
            4f215239c77456d121eb73bd9914a9a6398fe369b4eb8f88a5f78e257fcaa3033\
            01ee46349950886ae115c9556607fcda9381c2f72368f4b5286488c62aa0b0819\
            76a9148bb6c4d5814d43fefb9e330575e326632136389c88ac0bd436b0539f549\
            7af792d7cb281f09b73d8a5abc198b3ce6239d79e68893e5e5d0923899fd35071\
            ba8a209d85b556d5747b6c35539c3b2f8631a27c0d477a1f45a603d1d350b8cbf\
            900f7666da66541bf6252fc4c162141ad49c670884c93c57db6ba1976a9148c7a\
            b6e0fca387d03643d4846f708bf39d47c1e988ac01230f4f5d4b7c6fa845806ee\
            4f67713459e1b69e8e60fcee2e4940c7a0d5de1b2010000000000008e80000000\
            0000000000000043010001dc65ae13f76fde4a7172e0fb380b1a5cc8dc88eaa06\
            59e638a25eac8ae30d79bf93eb7e487eeee323e4ac8e3a2fe6523bdeba6acce32\
            b9b085f2286174c04655fd6c0a6020000000000000000178ad016b3e5d8165423\
            e56d8b37e3eaee96009b2f970043ccf65d61b5c3c1e1ef343e0c479bdba442717\
            dc861c9591566010240b9d4607efb9252a5fcef05edf640e0bb6b606729246ad0\
            7baa49d0d3b52042c65a03ca737744e45b2d2d6d177c36569ae9d6eb4437305b1\
            69bbc59f85cabff3bc49a2d6d08c177cce3121a509d3c47961bd22e35c932b79d\
            4ec5ccaf913fac04034bfebdadbc4ff3127af96344b02ee6b967bb08326cbe6a4\
            e1c924485e64a8c0fdf70b98c99f38acaa15aa0adb2b5b7335ed5502443891bcd\
            657310347cbd928f40f38f1dec087a2b947c9cf7d304798f77bbc4a2c843796b2\
            d49acce91de4e88a0a9c261277df28ffc3320d7f7d64790f592ddded48a1068ef\
            88271395fa5606389ef90856ddd6bd6710a8d27e0147983b5dde2a7efae44e83a\
            d02a3c3da04be43d5f2c05c205f1e17b48554c2177670f46dbb6600bd2e6c75dd\
            5ea2e1072c5f22483dcf05d8124e3f9063a5ddb179a29c23a2d15d6e89f2192f0\
            3dae5938f66fcdcff000c5a96ffd2920f23881880af72153c96a56dd80c218bb4\
            8b44a18e54a8050ff32c869c1264ee574cdb4002f86e0779c724d11dc4a768dbe\
            c1bd22054886f1fdf2e7347e4c247b829159d1375f881c6ce0a5c4da8534000e7\
            fec3a980afb1edc99b725c29de80f260dcf144c873bf589ae1812ef6cb05f2234\
            f9c66c23e874a0d5d0dc52f2209e015bbcf74ee449a397f6b0318c915b7e58dea\
            5904abbe35285e90ccf548ad1f3f52f60c3b19b3cd67644d633e68aef42d8ef17\
            82f22a8edd0620f55f29070720ca7a078ac83e87b9ebd2783ecad17dd854ef1bb\
            d319f1a6d3a1e4931f9097422f5a3c4af037b99e06c7610ee61102c6eea763af1\
            08e9a16b93b2dc0891658d5c6a197df6aae9b306b2c895d21c79cb6cb6dd85b40\
            18b0a9fe7468336e3907eb4adcaf930cacc97e8e951d2d6b25744a4143679bad1\
            f31b210c9a2ed54b80d8f5d7dc1f1c985681534c1926920cd683d95dca7e8ea28\
            5f9906d2e89cd8bfa76a98e38ee4b5152522d55f79610fe8d5278fe6ed5866b5d\
            a4dcf330ea84307c34f30e1a66eb1934dafebb0074fc27c2ff73d8c0bae8416cc\
            87bf611f81119aba9e2a911beaf3ac9507e621fc1ed1cf15dfb31408cf55e2bfd\
            d2880db2d3489a336d6f8348347648d882f9f376331e469e809115c6cc82468f3\
            63c910673e9ded172ded90a369e1cdd135676f623e11a1531ed221177812b1ef0\
            c65e5ca92c0df8de7fe664710f3228a226e019c99607fe1395ecd5643e1c7ad8a\
            132bf5131737cb970a7f0dabc00029755bf71b3f47bd69ba39b3ab104c74f0423\
            9f4919dca1dfce7c9c41cba9d449073e106ebabe3c313b598ee8b11702ec46e9e\
            e53fb9422f0326371898b8fa4c21a951684c687398e0bebd6f6fd91b829e8666b\
            9a19a4273cfda0f34b8ecb902f7adc6539fb9a0cba6f87a63a957acfb2dfa1897\
            3f4a3063668767b2be780311513c63f1814f082176f6a953f2ffaa49ec9b39fec\
            c2eab603be7a969bb4c1dbebf8d39fa90f802d5ea52378b5025a19b64a8c2c2dd\
            6a6133bd8d29730bd5724b5bf50c158b238d1137082937ad91a176aaf91577868\
            db7581b457c917e612b242ce0065ad47e11dcdc1fc6158687142249bcf312497a\
            547b6f43e795af7d4ae8cd022e44e417987e35e83de21e39dcdf86b97bd421e6e\
            61881a432fa2284f20be80e32459443736b875d9036468ceb881589394441e2d1\
            0aa10b6c93332951e8ba56f89fac70baf415b4511873c0f3e418ca4fe8954a28f\
            1f7b5f590d34470119f694e2712f184882d90396c8e6aa850eaa3c2ae51990543\
            638c46c59512167a2c5ad593532dc2142ffb6560476e4159213b9ef017ec75310\
            d2e4624a405bb26f7192a485a94890674928c9caa4a5819ca4ddcba8fa71afc1a\
            6baf63f039452c8fe994f8b63d58c876dfddd61a476345eaed4f66bdc0fcfc38d\
            485c6a5b0e27d0fbc50427ff591ba38d63445c01642cfbd7d4c032f2546a6fe80\
            bc3b598362502c552049523fe360c3bcf1cc572feb04386f97d55871dd8cea039\
            3cdd964e724082adc98126e6f2fe1d576be4bf911e9aca70e35538175f8382bbc\
            d614bbecc97c9607ef25da2ff08a6e5b6f76cbe9ccb0e0fdc3528e3e2c3675a5c\
            897d295bb76524ec8a73a70b97909368f44d92f9aceaef0b03f3dafa1faa89fc6\
            63a92da3c19b4952463fac0e825e78cf046e266cfb9975af72e9d50d2c2cafee8\
            8fe2cecae2b1465fc07b280d83b66062dc9e7a372f81aec8e0bb9e97877814a5a\
            6813c67746e35cd068d45d8664528bd00d5a306a5319e1bea7f38345da92d3a10\
            d91476a26aed6b8441f0f72fbbad5d5e0f8ae5cabc9f4f08e6be7902b5c53632d\
            b5264afee7422c87b3237a32d5213ad0eb807b61977d9d90666cbb0c70500526b\
            0eb762c99351796db41166b0aa2f221b5607e0d629fac4e938488245c11557381\
            a4f8addcc49913b11d42481cf8668e37bacbad4a20509e4fe4ccbcee7aea2909a\
            2abe59052f7f28b9340cd92f69729d615b8d3b530941c0b30506498cd4e561a9c\
            82d915266bb7115967bc76c5593c06d094bdf4294b868afc5fa52742d3bdbd593\
            2df599f0e1187c49f0dba8679c771a514cc9da75e03506957800bf470d4a07c4b\
            b8918d6085499bb8ceeaba23c0b465863327e9ab8b6b8cf8b3ca530ca7b02cfad\
            f85437b750f305e8fbc8855c95bee8595a7e9e1f0993a03adbadc68665a18936c\
            c99b6530b4518c0754990d7bfdfdac76f88cfcbcb7b3d9a71ee10cbd3a1bdbc2e\
            50b642c1fef56511962f845bbec6eab727b1d4add335db8d80c4c07e8356ad05a\
            dad68b012489fa5bb5d9019a667778ddf7f5edd80f1d3c4abd64397a89e554c80\
            07809336ddc2b2e7d5219c39fdf39aad33b9350f6b18fe3b98c690b9068f36d4b\
            7669530fd216373842fbf70fe9bbe80854b31eed4bd515d6caeb065d6c609846c\
            9bfae1b3fce3db70b5bfb448ec69512e7f25019c789301b77a75f2a0f81c65ec2\
            9f41bf96d597a00c310e8ba4b48ac82b5a735c1e83f22394eb2fc9b35d42a3553\
            3c938f26290a5860175637982f1733c99be39c44ac4a09187406306bde2fd3d28\
            e4e7bda73719912c338804dea03987757dac4d73def665e11da126f9414f71624\
            a3b753797eb0472bd334094515c4f9fe57fdd8d185f22b4bf82e4b5f6b800870c\
            ce19a0c8174dc11ee9f1cb9ffe0ac6f6fff1ebf7c915c7ae20172bb70390e3759\
            912e0e0a4e83a0a2d2318f4386314a89f6438ccb331f89377ff7947fe4b24f788\
            aef85c1656ca87ee41c959f1b09bde09f20c2a51ac481646b28e9b0fc2ff49cfe\
            8cf28577bf5bf6f261f54f97fcd2875da4210c6dfe685450280b68e378d9a4862\
            43cc682ed4ec747c37de1fde848e4a8f70498d22e40c462c469c884cd67330e77\
            b694e759232313f31a1624e0e1960f23ddae47b68ff553d0de0910c8abe2e8e5f\
            b063aa744ff77465fc731c7af79a84dcaa9b3f741a46dd3c932877d49242c6d88\
            3e14392b8c4530986605812b636a73590ef437f27e40d1af37ed1cbd68fb4e9ca\
            5b0b41e5daee0142c1bf59c9d71f6c19b25e6148dfbb9fb142107aabe3701e366\
            11a7e0b13ea32d3c5f8a51f63c5f34415baa15f6ca77300eb323241ffe73c5acd\
            97fcb682c21dc8911392979e9cb81be5218acf452b5b93f6681d323b7989fdd10\
            efe6fe9e2ac88d0d76a4cf3ee45e3b5c430100014142c1fc7e8a658eff437594a\
            25cf34d269556d8511918f27fdc7e9d6dd73f0e4790b91f225e9d131e6abb3dbf\
            b66549a9aa57948fbd2f183fcd951b1d2305bffd6c0a602000000000000000016\
            f5cdf9fb6c1b5e98a36befdc2c55bd4fd8793d554b2506f51c909362495e1216e\
            e83cd270ddb0a00785600ba23bd3363f0798e3a7a117990415adec88e61be6517\
            0bd587ab4d2ee38edb22a91e5c29afa397dd5a73465c51c6263f5fbde47fa801c\
            e84464acc32589acaafadfe44d6558774b7085612a88f3424b6dca3c6f07217d1\
            cbd5c41bda46a6a492a0119c1de4d25b58c94250bee3fba6b8223777535673a2f\
            4da6af27598030f88144f408120f07ca9c98d5d9edcdf6cdc9073f118fce55e6c\
            9d0be80b5e87992ddaa9c22053b3a00d42bdedc9768de25c0b37a5c4fb4e86710\
            b33cebed5588d88adde607f6bca14f0279ce35126d403ffa50f288c87f528c197\
            49ed43bd846c513fcd92c173fe76d8f2e69770439d3d075cb19b1094a42ee07ae\
            1de197e8c136e2bc688a75a74db24adb0fbb73872dc80074f61c9cce9bd33861b\
            dd921ee3edacab1d6e7cec325c172b6b6e82ada11687e4fc931225074dd1f20a0\
            f9342dbce1fc3fdbf5bb6cb74ab6475e574e9f5f247a2f7e4fcfcc354d4da8c80\
            66e574642c7fccbbb9ef0aa592ecab5366fe87eb8e14cd64aee34578aa48f68f8\
            f4c5372df2c3fc429f5a3e39ef6c034c87f9c52b2ea35e28c7bf3be737c3817ef\
            d6569466dc859e8ff8965c5249b6f045934d3d08b0ffd388aec58df8194ac2c4f\
            ec2152942d2626595e65664b1fa33b5dae8ee796a840a56d885cbf7ae6483fad0\
            5e507ada3f075ebce0d791b626c6dfe93f8492c4dd3b34aafc33d7644c5c8e38b\
            fd8c19194f65be88fcb4538778632e489a626896372fdd2498b16e64daa7d3c5c\
            fac688d6f9cdf3717261b0a1f25be1bdd6be6558ddb826fa04b5f668810a291ae\
            a51a6f05ff7c34dcf81c74849a8015bad5e4e416989b10ef01de304775db725fa\
            0b665f4330dc9c540dc29aab144837362a97d6bb0165cb3272338c2d32386cd95\
            ee3e66d876b591a25a6907237523cf908f736d2fdc8e54ea8d9c7562697161d1f\
            72fc4d7b775052415cd0e5ae5bdf6edfab5776b6ff75ce5e1f8f2beea6ec74252\
            b63966cca58abd638279dc5c998a1068079f3e5dcc8a69165c304c3d8c362ccfa\
            dab05ad12208a5655ab389eb727e8ed5f86b300331a13be26e2fbabf89fbfd2b9\
            8481dd5edb52ed456a0e03a84b6f89761f91ff251412f5cfa286e35fb9f48ef0e\
            044c4742b6e860a08767ecb80548c2f3df3b371cdb40e86dbe118f64e84faf45e\
            cb78d73364e9e31e3412ca2a3fad0a35983370ea9e6264a222edd1fd4aca30e3c\
            169d7ca2d07609262e786ecd019c1417a06b7dfa32a54e0897afdc6492f266115\
            55cbff47dba3b76381f239d597a8f687669333e0b47b53d5bcc4fea1919490bad\
            3c6f0b6a58a50aca7ddeb9745ead454e0a38d9486fb52aefe0dbb92bf7fd6c215\
            078aba3482b11274ec8cddff92c359bbc6d20bd823ad0bbf859cfaadf8e775b3d\
            37b3078319f46c6d2a112cf60a673fee467538c70f1687d97fbe9d9f8a0856061\
            592a4e00b6d10e979e674dd2cd0ba8b853f733877cd508062d5f723d58d215ad6\
            9c2be6be742496aef54eb87338622eb36a9bbc5a7a602d280a45e095b1e078dab\
            54479e783a513c722066acaae44ccc15f9560da91ed053ec05c36d82f68097668\
            76c45c4fbeb2321d50f48f7995437d0c5fc365974a571fb0352d28cb1cdbd21d6\
            9fab576a2e68d6b881776027bcdb7f01be22b1c847d91f26e680ef6ab2c128a89\
            b59432383d9bd661b0b01432cf8a25319426d38ac2e2114825f59b4250569c798\
            b1094920bb31130728313ff56a6eef2e6c4b275215dce3786d0f9024952b5f572\
            566c53597e7ef4ab1f75743e605a564054d667f48906b5481d924769ef65751e3\
            49891d725a2c1bf8b102fea4c25c874d2fc2ce1bfec4b39bea76fbf7a28855725\
            d52b595a4fc96892c3f1f961d46310ebd5221df729c02060035c559baf0fd7efa\
            73a2213ca29642857aeb8ebf7efdf9d2f5c84746b6fc35ab355a8dca56e7dde48\
            31e47ca1be6b62af30cfcf807c384e56ab84ff03bbe786251e6c4b932c9217bf6\
            71046217bd0511fdc06aa69050c1480281e4843eb73d80095a2fb8e68a2c0c98c\
            9aea637b99d87ad847a3a76d59ea308c751f9cb4a4fce2989822bd6ba2f901f09\
            df647536dc30730ea3160dd35b8c6dcc9aa815b79ed492a8a299a298ccdf784b9\
            b0211ca877ec1723817c98529acaa4d3727162b5740b0fc9b498dfb2212a3cbf0\
            c63dc4f7663fafad7905643a792862b651e8497b0f0da632b897ecf9ee63f2b20\
            b54fa5eb2f2e424dcce5a075f50b856af266655be3a815fc83ed8027508b25369\
            76982196b160e2219ffdb5c7a56dd3e6b700860c711f4439dbf72973f4f26fe32\
            60ec43a3446fe14444b9787d877e107be610147eec4a3574745e95a1f424aff06\
            2f84c559d13b1e6b59e8dc2221515c229f07db8eb39c515a321d8bd07b1bd6c9a\
            79dac6d951c04415553c7a2ce1eb77495c7f89c4d5b4cffd289435b69bc535850\
            95083cc5a1b191781342266e204e1566aca8175e2ae84a8bd711d188b666dfb65\
            a6442776d3e23c1b5192af09ec712537f2157d0ccbc1bb3b3a1969d9705671f16\
            bdc266e615ad2e50a8cbd666f3ee7465cc430c6cd69d30c91e717b12f7094b6f0\
            ef89134d6c1620d28d8f238c181146448b348e4ca2e93c737210350f18fb878fb\
            91b70ecc5689e5b6101ecfc545f6a1c903115b0c6419c91a50fb2dbe2edd362f2\
            815f0c75070974507c34130ac9b29747ff7efbe6e37ee4c62be3ecfedfa817fdf\
            3309163aaff677775b77f0d288c9858cfe59cb0fa18afa591e7d574eaef43c82e\
            79d71542c4177de4e5bd724b18cfd33c68530665728a9d5ef192772094acbf3d8\
            85d5146c1634e74754e3fbcb94fa349eac8280cfd7d1f46a0813b57a83bd078b1\
            f7cb5a60a59b59380fe04e1c600c33b33d1add69a9ff1be546f0ec5c0083979fc\
            e940b23711f382ac0d011c1103f02cb6082c18e39cf7a9c3bf4c081f905ae7b87\
            951a7880b57e934465ccd634e5a17fd8d8866abfdfebd33b2c3d2c5be58144900\
            c04e9c18de0c80270660e62a3c185277555f89da4c41bd33cec1359f4ed21abdb\
            586e1d97f720a92d16014d7f1822f1836f74c97cb7f7b38e073477c6ab064fde8\
            35916c1e624de81f2ad90f6260073c5e1848582860f033630bde225821b39c257\
            2b30c36adf8fdb8317c33df05f6413447f4985d12e9012629df09dc8f43373a6d\
            0db4b0048453a6f1ec662472c77a30d5cf4ac7084f736d0d598c251f2aefc9860\
            52fbf12a657885d7140ad36b07c63ab86388a2be12d943747f3f29ef9f2e11e14\
            44cc873df0ed7826eef675389a0d5a0388a8504fe89c4791ea4a572bfd406d5f0\
            1418b4f888c9a7a566e32811936bf6950bbf786b86c41c28f2045d31953fcd15f\
            179e7bc00c72870890537921f7deff82270b0e44b88720aa738f60a85567deb7c\
            90b0c2444467621e53e1c079436d31d3d0b34dd237fc281eb9d87175237a9a433\
            142db4bb7f8c4cb6a34e2dc73f074045d216695ce88ef68e18564c935c9cbd902\
            e939655c258de2ab78def8746bffd972083afce3b6881b7147262e1a44e022468\
            9fafa1a3cb823c8da6eb7df091bec0638bf728b7b10aa95f2bce512ec8d325293\
            8d2eb77b44ace7a2f976588032cac5af670f9e5ca25cb0721bc1baec26f9c3a9f\
            41b02fb62997d6cb0a01314845e9d0e78139ea49f2ead8736e0000"
        );

        assert_eq!(
            block.elements_hash().to_string(),
            "e935d06cf3a616eb4d551338598b84daa0e8592ed14673263597f6af4b4a6ea6"
        );
        assert_eq!(block.header.version, 0x20000000);
        assert_eq!(block.header.height, 1);
        assert_eq!(block.txdata.len(), 3);

        // 2-of-3 signed block from Liquid integration tests
        let block: Block = hex_deserialize!(
            "0000002069de100c1bae40e1cf8819bd18282e4ca370f62123c8ea2c60836984\
             ba052270ee0cb6e5458591ac157ad414a111db4d34cedffc22e096291f7b4b3c\
             8de3f69f8d53815b03000000695221031c25c60ef342990d9bf75425c1dc2392\
             b5e206268d9d35044b731735db230c38210319c5a32a8ae698aaf1246784f542\
             31d8d20f81b91c31353214538b827d718c8d210399d55e0a7fb30281da074dfb\
             bb2654cacc2d03289ba79feae702ad6dbb542aab53ae9000463044022029bbe1\
             79c2f0d8e6d1576869cea19ef439d0e52373f7efab77cd6ccb551b29f6022042\
             baa3c17fccfb265ee878059b6cb85d40b976a30495c6ca14b7ffe6d1d8757247\
             3045022100da88bb6fa1ecf3060ad7c8347eaa1a7ef8c9ae27a8b0136cff9099\
             94ca409f9e022068ddf3090bde1e04deda04f762eb35858d7dfc17e156bfc1c8\
             131ca07a349dda01020000000101000000000000000000000000000000000000\
             0000000000000000000000000000ffffffff03530101ffffffff02018dc25a05\
             5e773e7e91d4678053ebc702cce47f07b29f3ebd7c4b34cd30fb240201000000\
             000000000000016a018dc25a055e773e7e91d4678053ebc702cce47f07b29f3e\
             bd7c4b34cd30fb240201000000000000000000266a24aa21a9ed94f15ed3a621\
             65e4a0b99699cc28b48e19cb5bc1b1f47155db62d63f1e047d45000000000000\
             0120000000000000000000000000000000000000000000000000000000000000\
             00000000000000"
        );

        assert_eq!(
            block.elements_hash().to_string(),
            "bcc6eb2ab6c97b9b4590825b9136f100b22e090c0469818572b8b93926a79f28"
        );
        assert_eq!(block.header.version, 0x20000000);
        if let ExtData::Proof { challenge, solution } = block.header.ext {
            assert_eq!(challenge.len(), 1 + 3 * 34 + 2);
            assert_eq!(solution.len(), 144);
        } else {
            panic!("dynafed test vector was parsed as non-dynafed");
        }
    }

    #[test]
    fn elements_dynafed_block() {
        let block: Block = hex_deserialize!("\
            000000a07a7159e1b793a80d826f72ddcfb11397160773ebc6e5ea10f3adb6ef\
            ef481eb2cb94ec7aafb983b5ef45a33d49b725088abc43a127c035ef636a8852\
            ecf9526d7bf2305d01000000012200204ae81572f06e1b88fd5ced7a1a000945\
            432e83e1551e6f721ee9c00b8cc332604b000000000101510102000000010100\
            00000000000000000000000000000000000000000000000000000000000000ff\
            ffffff03510101ffffffff0201ed455f3f6bd15c60a3e770a04cbfcc482cb1bf\
            95a0ac1db9bede08cac049783901000000000000000000016a01ed455f3f6bd1\
            5c60a3e770a04cbfcc482cb1bf95a0ac1db9bede08cac0497839010000000000\
            00000000266a24aa21a9ed94f15ed3a62165e4a0b99699cc28b48e19cb5bc1b1\
            f47155db62d63f1e047d45000000000000012000000000000000000000000000\
            000000000000000000000000000000000000000000000000\
        ");

        // Test that this is a block with compact current params and null proposed params
        if let ExtData::Dynafed { current, proposed, .. } = block.clone().header.ext {
            if let dynafed::Params::Compact { signblock_witness_limit, .. } = current {
                assert_eq!(signblock_witness_limit, 75);
            } else {
                panic!("Current block dynafed params not compact");
            }
            if let dynafed::Params::Null { .. } = proposed {
                /* pass */
            } else {
                panic!("Proposed block dynafed params not compact");
            }
        } else {
            panic!("No dynafed params");
        }

        assert_eq!(
            block.elements_hash().to_string(),
            "4c7b60fc11a380811cfb8a17201ba54506a896eb1f53e9646d8bc2398d2448bd"
        );
        assert_eq!(block.header.version, 0x20000000);

        // Full current and proposal
        let block: Block = hex_deserialize!("\
            000000a08b73cb590b11730880dd9c042101e853bcd2d5195f8efcffa66df48e\
            bf39d8c10a9de8013a78fb0acc86dd7e1c137581e4951b196d7c9d8f96a90bd3\
            c4768c575f535c5dcc010000022200204ae81572f06e1b88fd5ced7a1a000945\
            432e83e1551e6f721ee9c00b8cc332604b00000017a91472c44f957fc011d97e\
            3406667dca5b1c930c4026870151014202fcba7ecf41bc7e1be4ee122d9d22e3\
            333671eb0a3a87b5cdf099d59874e1940f02fcba7ecf41bc7e1be4ee122d9d22\
            e3333671eb0a3a87b5cdf099d59874e1940f021600142bb5aebe7c280263fa60\
            6c97e4f6c07ee62dddf0640000002200208c2574892063f995fdf756bce07f46\
            c1a5193e54cd52837ed91e32008ccf41ac0152014203808355deeb0555203b53\
            df7ef8f36edaf66ab0207ca1b11968a7ac421554e62102fcba7ecf41bc7e1be4\
            ee122d9d22e3333671eb0a3a87b5cdf099d59874e1940f010151010200000001\
            0100000000000000000000000000000000000000000000000000000000000000\
            00ffffffff0502cc010101ffffffff0201230f4f5d4b7c6fa845806ee4f67713\
            459e1b69e8e60fcee2e4940c7a0d5de1b201000000002540be4000015101230f\
            4f5d4b7c6fa845806ee4f67713459e1b69e8e60fcee2e4940c7a0d5de1b20100\
            0000000000000000266a24aa21a9ed94f15ed3a62165e4a0b99699cc28b48e19\
            cb5bc1b1f47155db62d63f1e047d450000000000000120000000000000000000\
            00000000000000000000000000000000000000000000000000000000\
        ");

        // Test that this is a block with full current params and full proposed params
        if let ExtData::Dynafed { current, proposed, .. } = block.clone().header.ext {
            if let dynafed::Params::Full { .. } = current {
                /* pass */
            } else {
                panic!("Current block dynafed params not full");
            }
            if let dynafed::Params::Full { .. } = proposed {
                /* pass */
            } else {
                panic!("Proposed block dynafed params not full");
            }
        } else {
            panic!("No dynafed params");
        }
        assert_eq!(
            block.elements_hash().to_string(),
            "6d6d1172376a187579396df29cd6bbf36761d504fb400eea2f314b3d6b6b44f5"
        );
    }
}
<|MERGE_RESOLUTION|>--- conflicted
+++ resolved
@@ -20,14 +20,13 @@
 //! these blocks and the blockchain.
 //!
 
-<<<<<<< HEAD
 use std::io;
 
-use hashes::{sha256d, sha256, Hash};
-use hashes::HashEngine;
-
+use hashes::{sha256d, sha256, Hash, HashEngine};
+
+use hash_types::{Wtxid, BlockHash, TxMerkleNode, WitnessMerkleNode, WitnessCommitment};
 use util;
-use util::hash::{ElementsHash, MerkleRoot, bitcoin_merkle_root};
+use util::hash::{ElementsHash, bitcoin_merkle_root};
 use consensus::encode::{self, Decodable, Encodable};
 use blockdata::transaction::Transaction;
 use blockdata::script::Script;
@@ -209,18 +208,6 @@
         }
     }
 }
-=======
-use util;
-use util::Error::{BlockBadTarget, BlockBadProofOfWork};
-use util::hash::{BitcoinHash, bitcoin_merkle_root};
-use hashes::{Hash, HashEngine};
-use hash_types::{Wtxid, BlockHash, TxMerkleNode, WitnessMerkleNode, WitnessCommitment};
-use util::uint::Uint256;
-use consensus::encode::Encodable;
-use network::constants::Network;
-use blockdata::transaction::Transaction;
-use blockdata::constants::max_target;
->>>>>>> 2cba8193
 
 /// A block header, which contains all the block's information except
 /// the actual transactions
@@ -341,31 +328,14 @@
     }
 
     /// compute witness commitment for the transaction list
-<<<<<<< HEAD
-    pub fn compute_witness_commitment(witness_root: &sha256d::Hash, witness_reserved_value: &[u8]) -> sha256d::Hash {
-        let mut encoder = sha256d::Hash::engine();
-=======
     pub fn compute_witness_commitment (witness_root: &WitnessMerkleNode, witness_reserved_value: &[u8]) -> WitnessCommitment {
         let mut encoder = WitnessCommitment::engine();
->>>>>>> 2cba8193
         witness_root.consensus_encode(&mut encoder).unwrap();
         encoder.input(witness_reserved_value);
         WitnessCommitment::from_engine(encoder)
     }
 
     /// Merkle root of transactions hashed for witness
-<<<<<<< HEAD
-    pub fn witness_root(&self) -> sha256d::Hash {
-        let mut txhashes = vec!(sha256d::Hash::default());
-        txhashes.extend(self.txdata.iter().skip(1).map(|t|t.elements_hash()));
-        bitcoin_merkle_root(txhashes)
-    }
-}
-
-impl MerkleRoot for Block {
-    fn merkle_root(&self) -> sha256d::Hash {
-        bitcoin_merkle_root(self.txdata.iter().map(|obj| obj.txid()).collect())
-=======
     pub fn witness_root(&self) -> WitnessMerkleNode {
         let hashes = self.txdata.iter().enumerate().map(|(i, t)|
             if i == 0 {
@@ -376,7 +346,6 @@
             }
         );
         bitcoin_merkle_root(hashes).into()
->>>>>>> 2cba8193
     }
 }
 
@@ -404,7 +373,6 @@
         }
     }
 
-<<<<<<< HEAD
     /// Calculate the root of the dynafed params. Returns [None] when not dynafed.
     pub fn calculate_dynafed_params_root(&self) -> Option<sha256::Midstate> {
         match self.ext {
@@ -420,8 +388,8 @@
     }
 }
 
-impl ElementsHash for BlockHeader {
-    fn elements_hash(&self) -> sha256d::Hash {
+impl ElementsHash<BlockHash> for BlockHeader {
+    fn elements_hash(&self) -> BlockHash {
 
         let version = if let ExtData::Dynafed { .. } = self.ext {
             self.version | 0x8000_0000
@@ -445,65 +413,21 @@
                 proposed.consensus_encode(&mut enc).unwrap();
             },
         }
-        sha256d::Hash::from_engine(enc)
-    }
-}
-
-impl ElementsHash for Block {
-    fn elements_hash(&self) -> sha256d::Hash {
+        BlockHash::from_engine(enc)
+    }
+}
+
+impl ElementsHash<BlockHash> for Block {
+    fn elements_hash(&self) -> BlockHash {
         self.header.elements_hash()
-=======
-    /// Checks that the proof-of-work for the block is valid.
-    pub fn validate_pow(&self, required_target: &Uint256) -> Result<(), util::Error> {
-        let target = &self.target();
-        if target != required_target {
-            return Err(BlockBadTarget);
-        }
-        let data: [u8; 32] = self.bitcoin_hash().into_inner();
-        let mut ret = [0u64; 4];
-        util::endian::bytes_to_u64_slice_le(&data, &mut ret);
-        let hash = &Uint256(ret);
-        if hash <= target { Ok(()) } else { Err(BlockBadProofOfWork) }
-    }
-
-    /// Returns the total work of the block
-    pub fn work(&self) -> Uint256 {
-        // 2**256 / (target + 1) == ~target / (target+1) + 1    (eqn shamelessly stolen from bitcoind)
-        let mut ret = !self.target();
-        let mut ret1 = self.target();
-        ret1.increment();
-        ret = ret / ret1;
-        ret.increment();
-        ret
-    }
-}
-
-impl BitcoinHash<BlockHash> for BlockHeader {
-    fn bitcoin_hash(&self) -> BlockHash {
-        use consensus::encode::serialize;
-        BlockHash::hash(&serialize(self))
-    }
-}
-
-impl BitcoinHash<BlockHash> for Block {
-    fn bitcoin_hash(&self) -> BlockHash {
-        self.header.bitcoin_hash()
->>>>>>> 2cba8193
     }
 }
 
 #[cfg(test)]
 mod tests {
-<<<<<<< HEAD
     use blockdata::block::{Block, ExtData};
 	use blockdata::dynafed;
 	use util::hash::ElementsHash;
-=======
-    use hex::decode as hex_decode;
-
-    use blockdata::block::{Block, BlockHeader};
-    use consensus::encode::{deserialize, serialize};
->>>>>>> 2cba8193
 
     #[test]
     fn elements_block() {
