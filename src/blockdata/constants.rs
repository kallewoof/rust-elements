// Rust Bitcoin Library
// Written in 2014 by
//     Andrew Poelstra <apoelstra@wpsoftware.net>
//
// To the extent possible under law, the author(s) have dedicated all
// copyright and related and neighboring rights to this software to
// the public domain worldwide. This software is distributed without
// any warranty.
//
// You should have received a copy of the CC0 Public Domain Dedication
// along with this software.
// If not, see <http://creativecommons.org/publicdomain/zero/1.0/>.
//

//! Blockdata constants
//!
//! This module provides various constants relating to the blockchain and
//! consensus code. In particular, it defines the genesis block and its
//! single transaction
//!

<<<<<<< HEAD
use blockdata::block::Block;
=======
use std::default::Default;

use hashes::hex::FromHex;
use hashes::sha256d;
use blockdata::opcodes;
use blockdata::script;
use blockdata::transaction::{OutPoint, Transaction, TxOut, TxIn};
use blockdata::block::{Block, BlockHeader};
>>>>>>> 2cba8193
use network::constants::Network;
use util::uint::Uint256;

/// The maximum allowable sequence number
pub const MAX_SEQUENCE: u32 = 0xFFFFFFFF;
/// How many satoshis are in "one bitcoin"
pub const COIN_VALUE: u64 = 100_000_000;
/// How many seconds between blocks we expect on average
pub const TARGET_BLOCK_SPACING: u32 = 600;
/// How many blocks between diffchanges
pub const DIFFCHANGE_INTERVAL: u32 = 2016;
/// How much time on average should occur between diffchanges
pub const DIFFCHANGE_TIMESPAN: u32 = 14 * 24 * 3600;
/// The maximum allowed weight for a block, see BIP 141 (network rule)
pub const MAX_BLOCK_WEIGHT: u32 = 4_000_000;
/// The minimum transaction weight for a valid serialized transaction
pub const MIN_TRANSACTION_WEIGHT: u32 = 4 * 60;


/// In Bitcoind this is insanely described as ~((u256)0 >> 32)
pub fn max_target(_: Network) -> Uint256 {
    Uint256::from_u64(0xFFFF).unwrap() << 208
}

/// The maximum value allowed in an output (useful for sanity checking,
/// since keeping everything below this value should prevent overflows
/// if you are doing anything remotely sane with monetary values).
pub fn max_money(_: Network) -> u64 {
    21_000_000 * COIN_VALUE
}

<<<<<<< HEAD
/// Constructs and returns the genesis block
pub fn genesis_block(_network: Network) -> Block {
	//TODO(stevenroose) elements genesis
	unimplemented!()
=======
/// Constructs and returns the coinbase (and only) transaction of the Bitcoin genesis block
fn bitcoin_genesis_tx() -> Transaction {
    // Base
    let mut ret = Transaction {
        version: 1,
        lock_time: 0,
        input: vec![],
        output: vec![],
    };

    // Inputs
    let in_script = script::Builder::new().push_scriptint(486604799)
                                          .push_scriptint(4)
                                          .push_slice(b"The Times 03/Jan/2009 Chancellor on brink of second bailout for banks")
                                          .into_script();
    ret.input.push(TxIn {
        previous_output: OutPoint::null(),
        script_sig: in_script,
        sequence: MAX_SEQUENCE,
        witness: vec![],
    });

    // Outputs
    let out_script = script::Builder::new()
        .push_slice(&Vec::<u8>::from_hex("04678afdb0fe5548271967f1a67130b7105cd6a828e03909a67962e0ea1f61deb649f6bc3f4cef38c4f35504e51ec112de5c384df7ba0b8d578a4c702b6bf11d5f").unwrap())
        .push_opcode(opcodes::all::OP_CHECKSIG)
        .into_script();
    ret.output.push(TxOut {
        value: 50 * COIN_VALUE,
        script_pubkey: out_script
    });

    // end
    ret
}

/// Constructs and returns the genesis block
pub fn genesis_block(network: Network) -> Block {
    let txdata = vec![bitcoin_genesis_tx()];
    let hash: sha256d::Hash = txdata[0].txid().into();
    let merkle_root = hash.into();
    match network {
        Network::Bitcoin => {
            Block {
                header: BlockHeader {
                    version: 1,
                    prev_blockhash: Default::default(),
                    merkle_root,
                    time: 1231006505,
                    bits: 0x1d00ffff,
                    nonce: 2083236893
                },
                txdata: txdata
            }
        }
        Network::Testnet => {
            Block {
                header: BlockHeader {
                    version: 1,
                    prev_blockhash: Default::default(),
                    merkle_root,
                    time: 1296688602,
                    bits: 0x1d00ffff,
                    nonce: 414098458
                },
                txdata: txdata
            }
        }
        Network::Regtest => {
            Block {
                header: BlockHeader {
                    version: 1,
                    prev_blockhash: Default::default(),
                    merkle_root,
                    time: 1296688602,
                    bits: 0x207fffff,
                    nonce: 2
                },
                txdata: txdata
            }
        }
    }
>>>>>>> 2cba8193
}

#[cfg(test)]
mod test {
<<<<<<< HEAD
=======
    use std::default::Default;
    use hex::decode as hex_decode;

    use network::constants::Network;
    use consensus::encode::serialize;
    use blockdata::constants::{genesis_block, bitcoin_genesis_tx};
    use blockdata::constants::{MAX_SEQUENCE, COIN_VALUE};
    use util::hash::BitcoinHash;

    #[test]
    fn bitcoin_genesis_first_transaction() {
        let gen = bitcoin_genesis_tx();

        assert_eq!(gen.version, 1);
        assert_eq!(gen.input.len(), 1);
        assert_eq!(gen.input[0].previous_output.txid, Default::default());
        assert_eq!(gen.input[0].previous_output.vout, 0xFFFFFFFF);
        assert_eq!(serialize(&gen.input[0].script_sig),
                   hex_decode("4d04ffff001d0104455468652054696d65732030332f4a616e2f32303039204368616e63656c6c6f72206f6e206272696e6b206f66207365636f6e64206261696c6f757420666f722062616e6b73").unwrap());

        assert_eq!(gen.input[0].sequence, MAX_SEQUENCE);
        assert_eq!(gen.output.len(), 1);
        assert_eq!(serialize(&gen.output[0].script_pubkey),
                   hex_decode("434104678afdb0fe5548271967f1a67130b7105cd6a828e03909a67962e0ea1f61deb649f6bc3f4cef38c4f35504e51ec112de5c384df7ba0b8d578a4c702b6bf11d5fac").unwrap());
        assert_eq!(gen.output[0].value, 50 * COIN_VALUE);
        assert_eq!(gen.lock_time, 0);

        assert_eq!(format!("{:x}", gen.wtxid()),
                   "4a5e1e4baab89f3a32518a88c31bc87f618f76673e2cc77ab2127b7afdeda33b".to_string());
    }

    #[test]
    fn bitcoin_genesis_full_block() {
        let gen = genesis_block(Network::Bitcoin);

        assert_eq!(gen.header.version, 1);
        assert_eq!(gen.header.prev_blockhash, Default::default());
        assert_eq!(format!("{:x}", gen.header.merkle_root),
                   "4a5e1e4baab89f3a32518a88c31bc87f618f76673e2cc77ab2127b7afdeda33b".to_string());
        assert_eq!(gen.header.time, 1231006505);
        assert_eq!(gen.header.bits, 0x1d00ffff);
        assert_eq!(gen.header.nonce, 2083236893);
        assert_eq!(format!("{:x}", gen.header.bitcoin_hash()),
                   "000000000019d6689c085ae165831e934ff763ae46a2a6c172b3f1b60a8ce26f".to_string());
    }

    #[test]
    fn testnet_genesis_full_block() {
        let gen = genesis_block(Network::Testnet);
        assert_eq!(gen.header.version, 1);
        assert_eq!(gen.header.prev_blockhash, Default::default());
        assert_eq!(format!("{:x}", gen.header.merkle_root),
                  "4a5e1e4baab89f3a32518a88c31bc87f618f76673e2cc77ab2127b7afdeda33b".to_string());
        assert_eq!(gen.header.time, 1296688602);
        assert_eq!(gen.header.bits, 0x1d00ffff);
        assert_eq!(gen.header.nonce, 414098458);
        assert_eq!(format!("{:x}", gen.header.bitcoin_hash()),
                   "000000000933ea01ad0ee984209779baaec3ced90fa3f408719526f8d77f4943".to_string());
    }
>>>>>>> 2cba8193
}
<|MERGE_RESOLUTION|>--- conflicted
+++ resolved
@@ -19,18 +19,7 @@
 //! single transaction
 //!
 
-<<<<<<< HEAD
 use blockdata::block::Block;
-=======
-use std::default::Default;
-
-use hashes::hex::FromHex;
-use hashes::sha256d;
-use blockdata::opcodes;
-use blockdata::script;
-use blockdata::transaction::{OutPoint, Transaction, TxOut, TxIn};
-use blockdata::block::{Block, BlockHeader};
->>>>>>> 2cba8193
 use network::constants::Network;
 use util::uint::Uint256;
 
@@ -62,159 +51,8 @@
     21_000_000 * COIN_VALUE
 }
 
-<<<<<<< HEAD
 /// Constructs and returns the genesis block
 pub fn genesis_block(_network: Network) -> Block {
 	//TODO(stevenroose) elements genesis
 	unimplemented!()
-=======
-/// Constructs and returns the coinbase (and only) transaction of the Bitcoin genesis block
-fn bitcoin_genesis_tx() -> Transaction {
-    // Base
-    let mut ret = Transaction {
-        version: 1,
-        lock_time: 0,
-        input: vec![],
-        output: vec![],
-    };
-
-    // Inputs
-    let in_script = script::Builder::new().push_scriptint(486604799)
-                                          .push_scriptint(4)
-                                          .push_slice(b"The Times 03/Jan/2009 Chancellor on brink of second bailout for banks")
-                                          .into_script();
-    ret.input.push(TxIn {
-        previous_output: OutPoint::null(),
-        script_sig: in_script,
-        sequence: MAX_SEQUENCE,
-        witness: vec![],
-    });
-
-    // Outputs
-    let out_script = script::Builder::new()
-        .push_slice(&Vec::<u8>::from_hex("04678afdb0fe5548271967f1a67130b7105cd6a828e03909a67962e0ea1f61deb649f6bc3f4cef38c4f35504e51ec112de5c384df7ba0b8d578a4c702b6bf11d5f").unwrap())
-        .push_opcode(opcodes::all::OP_CHECKSIG)
-        .into_script();
-    ret.output.push(TxOut {
-        value: 50 * COIN_VALUE,
-        script_pubkey: out_script
-    });
-
-    // end
-    ret
 }
-
-/// Constructs and returns the genesis block
-pub fn genesis_block(network: Network) -> Block {
-    let txdata = vec![bitcoin_genesis_tx()];
-    let hash: sha256d::Hash = txdata[0].txid().into();
-    let merkle_root = hash.into();
-    match network {
-        Network::Bitcoin => {
-            Block {
-                header: BlockHeader {
-                    version: 1,
-                    prev_blockhash: Default::default(),
-                    merkle_root,
-                    time: 1231006505,
-                    bits: 0x1d00ffff,
-                    nonce: 2083236893
-                },
-                txdata: txdata
-            }
-        }
-        Network::Testnet => {
-            Block {
-                header: BlockHeader {
-                    version: 1,
-                    prev_blockhash: Default::default(),
-                    merkle_root,
-                    time: 1296688602,
-                    bits: 0x1d00ffff,
-                    nonce: 414098458
-                },
-                txdata: txdata
-            }
-        }
-        Network::Regtest => {
-            Block {
-                header: BlockHeader {
-                    version: 1,
-                    prev_blockhash: Default::default(),
-                    merkle_root,
-                    time: 1296688602,
-                    bits: 0x207fffff,
-                    nonce: 2
-                },
-                txdata: txdata
-            }
-        }
-    }
->>>>>>> 2cba8193
-}
-
-#[cfg(test)]
-mod test {
-<<<<<<< HEAD
-=======
-    use std::default::Default;
-    use hex::decode as hex_decode;
-
-    use network::constants::Network;
-    use consensus::encode::serialize;
-    use blockdata::constants::{genesis_block, bitcoin_genesis_tx};
-    use blockdata::constants::{MAX_SEQUENCE, COIN_VALUE};
-    use util::hash::BitcoinHash;
-
-    #[test]
-    fn bitcoin_genesis_first_transaction() {
-        let gen = bitcoin_genesis_tx();
-
-        assert_eq!(gen.version, 1);
-        assert_eq!(gen.input.len(), 1);
-        assert_eq!(gen.input[0].previous_output.txid, Default::default());
-        assert_eq!(gen.input[0].previous_output.vout, 0xFFFFFFFF);
-        assert_eq!(serialize(&gen.input[0].script_sig),
-                   hex_decode("4d04ffff001d0104455468652054696d65732030332f4a616e2f32303039204368616e63656c6c6f72206f6e206272696e6b206f66207365636f6e64206261696c6f757420666f722062616e6b73").unwrap());
-
-        assert_eq!(gen.input[0].sequence, MAX_SEQUENCE);
-        assert_eq!(gen.output.len(), 1);
-        assert_eq!(serialize(&gen.output[0].script_pubkey),
-                   hex_decode("434104678afdb0fe5548271967f1a67130b7105cd6a828e03909a67962e0ea1f61deb649f6bc3f4cef38c4f35504e51ec112de5c384df7ba0b8d578a4c702b6bf11d5fac").unwrap());
-        assert_eq!(gen.output[0].value, 50 * COIN_VALUE);
-        assert_eq!(gen.lock_time, 0);
-
-        assert_eq!(format!("{:x}", gen.wtxid()),
-                   "4a5e1e4baab89f3a32518a88c31bc87f618f76673e2cc77ab2127b7afdeda33b".to_string());
-    }
-
-    #[test]
-    fn bitcoin_genesis_full_block() {
-        let gen = genesis_block(Network::Bitcoin);
-
-        assert_eq!(gen.header.version, 1);
-        assert_eq!(gen.header.prev_blockhash, Default::default());
-        assert_eq!(format!("{:x}", gen.header.merkle_root),
-                   "4a5e1e4baab89f3a32518a88c31bc87f618f76673e2cc77ab2127b7afdeda33b".to_string());
-        assert_eq!(gen.header.time, 1231006505);
-        assert_eq!(gen.header.bits, 0x1d00ffff);
-        assert_eq!(gen.header.nonce, 2083236893);
-        assert_eq!(format!("{:x}", gen.header.bitcoin_hash()),
-                   "000000000019d6689c085ae165831e934ff763ae46a2a6c172b3f1b60a8ce26f".to_string());
-    }
-
-    #[test]
-    fn testnet_genesis_full_block() {
-        let gen = genesis_block(Network::Testnet);
-        assert_eq!(gen.header.version, 1);
-        assert_eq!(gen.header.prev_blockhash, Default::default());
-        assert_eq!(format!("{:x}", gen.header.merkle_root),
-                  "4a5e1e4baab89f3a32518a88c31bc87f618f76673e2cc77ab2127b7afdeda33b".to_string());
-        assert_eq!(gen.header.time, 1296688602);
-        assert_eq!(gen.header.bits, 0x1d00ffff);
-        assert_eq!(gen.header.nonce, 414098458);
-        assert_eq!(format!("{:x}", gen.header.bitcoin_hash()),
-                   "000000000933ea01ad0ee984209779baaec3ced90fa3f408719526f8d77f4943".to_string());
-    }
->>>>>>> 2cba8193
-}
